import platform
from setuptools import setup, find_packages
import pkg_resources


install_requires = [
    'PyYAML>=3.0',
]

def package_installed(pkg):
    """Check if package is installed"""
    req = pkg_resources.Requirement.parse(pkg)
    try:
        pkg_resources.get_provider(req)
    except pkg_resources.DistributionNotFound:
        return False
    else:
        return True

# depend in Pillow if it is installed, otherwise
# depend on PIL if it is installed, otherwise
# require Pillow
if package_installed('Pillow'):
    install_requires.append('Pillow !=2.4.0,!=8.3.0,!=8.3.1')
elif package_installed('PIL'):
    install_requires.append('PIL>=1.1.6,<1.2.99')
else:
    install_requires.append('Pillow !=2.4.0,!=8.3.0,!=8.3.1')

if platform.python_version_tuple() < ('2', '6'):
    # for mapproxy-seed
    install_requires.append('multiprocessing>=2.6')

def long_description(changelog_releases=10):
    import re
    import textwrap

    readme = open('README.rst').read()
    changes = ['Changes\n-------\n']
    version_line_re = re.compile(r'^\d\.\d+\.\d+\S*\s20\d\d-\d\d-\d\d')
    for line in open('CHANGES.txt'):
        if version_line_re.match(line):
            if changelog_releases == 0:
                break
            changelog_releases -= 1
        changes.append(line)

    changes.append(textwrap.dedent('''
        Older changes
        -------------
        See https://raw.github.com/mapproxy/mapproxy/master/CHANGES.txt
        '''))
    return readme + ''.join(changes)

setup(
    name='MapProxy',
<<<<<<< HEAD
    version="1.14.99",
=======
    version="1.15.1",
>>>>>>> 8e642cf5
    description='An accelerating proxy for tile and web map services',
    long_description=long_description(7),
    author='Oliver Tonnhofer',
    author_email='olt@omniscale.de',
    url='https://mapproxy.org',
    license='Apache Software License 2.0',
    packages=find_packages(),
    include_package_data=True,
    entry_points = {
        'console_scripts': [
            'mapproxy-seed = mapproxy.seed.script:main',
            'mapproxy-util = mapproxy.script.util:main',
        ],
    },
    package_data = {'': ['*.xml', '*.yaml', '*.ttf', '*.wsgi', '*.ini']},
    install_requires=install_requires,
    classifiers=[
        "Development Status :: 5 - Production/Stable",
        "License :: OSI Approved :: Apache Software License",
        "Operating System :: OS Independent",
        "Programming Language :: Python :: 2.7",
        "Programming Language :: Python :: 3.6",
        "Programming Language :: Python :: 3.7",
        "Programming Language :: Python :: 3.8",
        "Programming Language :: Python :: 3.9",
        "Programming Language :: Python :: 3.10",
        "Topic :: Internet :: Proxy Servers",
        "Topic :: Internet :: WWW/HTTP :: WSGI",
        "Topic :: Scientific/Engineering :: GIS",
    ],
    zip_safe=False,
)<|MERGE_RESOLUTION|>--- conflicted
+++ resolved
@@ -54,11 +54,7 @@
 
 setup(
     name='MapProxy',
-<<<<<<< HEAD
-    version="1.14.99",
-=======
     version="1.15.1",
->>>>>>> 8e642cf5
     description='An accelerating proxy for tile and web map services',
     long_description=long_description(7),
     author='Oliver Tonnhofer',
