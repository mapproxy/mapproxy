--- conflicted
+++ resolved
@@ -10,21 +10,8 @@
 services:
   - couchdb
   - riak
-<<<<<<< HEAD
   - cassandra
 # command to install dependencies
-install:
-    - "sudo add-apt-repository -y ppa:ubuntugis/ppa"
-    - "if [[ $TRAVIS_PYTHON_VERSION != '3.3' ]]; then pip install --use-mirrors protobuf>=2.4.1 riak==2.2 riak_pb>=2.0; export MAPPROXY_TEST_COUCHDB=http://127.0.0.1:5984; export MAPPROXY_TEST_RIAK_PBC=pbc://localhost:8087; fi"
-    - "pip install --use-mirrors requests==1.2.3"
-    - "sudo apt-get update && sudo apt-get install libproj0 libgeos-dev libgdal-dev libgdal1h libxslt1-dev libxml2-dev build-essential python-dev libjpeg-dev zlib1g-dev libfreetype6-dev protobuf-compiler libprotoc-dev"
-    - "pip install -r requirements-tests.txt --use-mirrors"
-    - "export CASSANDRA_SERVER=localhost"
-    # Deal with issue on Travis builders re: multiprocessing.SemLock
-    # see https://github.com/travis-ci/travis-cookbooks/issues/155
-    - "sudo rm -rf /dev/shm && sudo ln -s /run/shm /dev/shm"
-# command to run tests
-=======
 
 addons:
   apt:
@@ -55,5 +42,4 @@
     - "if [[ $TRAVIS_PYTHON_VERSION = '2.7' ]]; then pip install --use-mirrors protobuf>=2.4.1 riak==2.2 riak_pb>=2.0; export MAPPROXY_TEST_COUCHDB=http://127.0.0.1:5984; export MAPPROXY_TEST_RIAK_PBC=pbc://localhost:8087; fi"
     - "pip install -r requirements-tests.txt"
 
->>>>>>> b9723149
 script: nosetests mapproxy