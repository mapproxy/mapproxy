language: python

python:
  - "2.7"
  - "3.3"
  - "3.4"
  - "3.5"

services:
  - couchdb
  - riak
<<<<<<< HEAD
  - cassandra
=======
  - redis-server
>>>>>>> d1a780b2

addons:
  apt:
    packages:
      - libproj0
      - libgeos-dev
      - libgdal-dev
      - libgdal1h
      - libxslt1-dev
      - libxml2-dev
      - build-essential
      - python-dev
      - libjpeg-dev
      - zlib1g-dev
      - libfreetype6-dev
      - protobuf-compiler
      - libprotoc-dev

env:
  global:
    - MAPPROXY_TEST_COUCHDB=http://127.0.0.1:5984
<<<<<<< HEAD
    - CASSANDRA_SERVER='localhost'
    - CASS_DRIVER_NO_CYTHON=1
=======
    - MAPPROXY_TEST_REDIS=127.0.0.1:6379
>>>>>>> d1a780b2

    # do not load /etc/boto.cfg with Python 3 incompatible plugin
    # https://github.com/travis-ci/travis-ci/issues/5246#issuecomment-166460882
    - BOTO_CONFIG=/doesnotexist

cache:
  directories:
    - $HOME/.cache/pip

install:
    # riak packages are not compatible with Python 3
    - "if [[ $TRAVIS_PYTHON_VERSION = '2.7' ]]; then pip install protobuf>=2.4.1 riak==2.2 riak_pb>=2.0; export MAPPROXY_TEST_RIAK_PBC=pbc://localhost:8087; fi"
    - "pip install -r requirements-tests.txt"
    - "pip freeze"

script: nosetests mapproxy<|MERGE_RESOLUTION|>--- conflicted
+++ resolved
@@ -9,11 +9,8 @@
 services:
   - couchdb
   - riak
-<<<<<<< HEAD
   - cassandra
-=======
   - redis-server
->>>>>>> d1a780b2
 
 addons:
   apt:
@@ -35,12 +32,9 @@
 env:
   global:
     - MAPPROXY_TEST_COUCHDB=http://127.0.0.1:5984
-<<<<<<< HEAD
     - CASSANDRA_SERVER='localhost'
     - CASS_DRIVER_NO_CYTHON=1
-=======
     - MAPPROXY_TEST_REDIS=127.0.0.1:6379
->>>>>>> d1a780b2
 
     # do not load /etc/boto.cfg with Python 3 incompatible plugin
     # https://github.com/travis-ci/travis-ci/issues/5246#issuecomment-166460882
