# -:- encoding: utf-8 -:-
# This file is part of the MapProxy project.
# Copyright (C) 2010 Omniscale <http://omniscale.de>
#
# Licensed under the Apache License, Version 2.0 (the "License");
# you may not use this file except in compliance with the License.
# You may obtain a copy of the License at
#
#    http://www.apache.org/licenses/LICENSE-2.0
#
# Unless required by applicable law or agreed to in writing, software
# distributed under the License is distributed on an "AS IS" BASIS,
# WITHOUT WARRANTIES OR CONDITIONS OF ANY KIND, either express or implied.
# See the License for the specific language governing permissions and
# limitations under the License.

"""
Layers that can get maps/infos from different sources/caches.
"""

from __future__ import division, with_statement
from mapproxy.grid import NoTiles, GridError, merge_resolution_range, bbox_intersects, bbox_contains
from mapproxy.image import SubImageSource, bbox_position_in_image
from mapproxy.image.opts import ImageOptions
from mapproxy.image.tile import TiledImage
from mapproxy.srs import SRS, bbox_equals, merge_bbox, make_lin_transf
from mapproxy.platform.proj import ProjError

import logging
log = logging.getLogger(__name__)

class BlankImage(Exception):
    pass

class MapError(Exception):
    pass

class MapBBOXError(Exception):
    pass

class MapLayer(object):
    supports_meta_tiles = False

    res_range = None

    coverage = None

    def __init__(self, image_opts=None):
        self.image_opts = image_opts or ImageOptions()

    def _get_transparent(self):
        return self.image_opts.transparent

    def _set_transparent(self, value):
        self.image_opts.transparent = value

    transparent = property(_get_transparent, _set_transparent)

    def _get_opacity(self):
        return self.image_opts.opacity

    def _set_opacity(self, value):
        self.image_opts.opacity = value

    opacity = property(_get_opacity, _set_opacity)

    def is_opaque(self):
        if self.opacity is None:
            return not self.transparent
        return self.opacity >= 0.99

    def check_res_range(self, query):
        if (self.res_range and
          not self.res_range.contains(query.bbox, query.size, query.srs)):
            raise BlankImage()

    def get_map(self, query):
        raise NotImplementedError

    def combined_layer(self, other, query):
        return None

class LimitedLayer(object):
    """
    Wraps an existing layer temporary and stores additional
    attributes for geographical limits.
    """
    def __init__(self, layer, coverage):
        self._layer = layer
        self.coverage = coverage

    def __getattr__(self, name):
        return getattr(self._layer, name)

    def combined_layer(self, other, query):
        if self.coverage == other.coverage:
            combined = self._layer.combined_layer(other, query)
            if combined:
                return LimitedLayer(combined, self.coverage)
        return None

    def get_info(self, query):
        if self.coverage:
            if not self.coverage.contains(query.coord, query.srs):
                return None
        return self._layer.get_info(query)

class InfoLayer(object):
    def get_info(self, query):
        raise NotImplementedError

class MapQuery(object):
    """
    Internal query for a map with a specific extent, size, srs, etc.
    """
    def __init__(self, bbox, size, srs, format='image/png', transparent=False,
                 tiled_only=False, dimensions=None):
        self.bbox = bbox
        self.size = size
        self.srs = srs
        self.format = format
        self.transparent = transparent
        self.tiled_only = tiled_only
        self.dimensions = dimensions or {}

    def dimensions_for_params(self, params):
        """
        Return subset of the dimensions.

        >>> mq = MapQuery(None, None, None, dimensions={'foo': 1, 'bar': 2})
        >>> mq.dimensions_for_params(set(['foo', 'baz']))
        {'foo': 1}
        """
        return dict((k, v) for k, v in self.dimensions.iteritems() if k in params)

    def __repr__(self):
        return "MapQuery(bbox=%(bbox)s, size=%(size)s, srs=%(srs)r, format=%(format)s)" % self.__dict__

class InfoQuery(object):
    def __init__(self, bbox, size, srs, pos, info_format, format=None):
        self.bbox = bbox
        self.size = size
        self.srs = srs
        self.pos = pos
        self.info_format = info_format
        self.format = format

    @property
    def coord(self):
        return make_lin_transf((0, self.size[1], self.size[0], 0), self.bbox)(self.pos)

class LegendQuery(object):
    def __init__(self, format, scale):
        self.format = format
        self.scale = scale

def map_extent_from_grid(grid):
    """
    >>> from mapproxy.grid import tile_grid_for_epsg
    >>> map_extent_from_grid(tile_grid_for_epsg('EPSG:900913'))
    ... #doctest: +NORMALIZE_WHITESPACE
    MapExtent((-20037508.342789244, -20037508.342789244,
               20037508.342789244, 20037508.342789244), SRS('EPSG:900913'))
    """
    return MapExtent(grid.bbox, grid.srs)

class MapExtent(object):
    """
    >>> me = MapExtent((5, 45, 15, 55), SRS(4326))
    >>> me.llbbox
    (5, 45, 15, 55)
    >>> map(int, me.bbox_for(SRS(900913)))
    [556597, 5621521, 1669792, 7361866]
    >>> map(int, me.bbox_for(SRS(4326)))
    [5, 45, 15, 55]
    """
    is_default = False
    def __init__(self, bbox, srs):
        self.llbbox = srs.transform_bbox_to(SRS(4326), bbox)
        self.bbox = bbox
        self.srs = srs

    def bbox_for(self, srs):
        if srs == self.srs:
            return self.bbox

        return self.srs.transform_bbox_to(srs, self.bbox)

    def __repr__(self):
        return "%s(%r, %r)" % (self.__class__.__name__, self.bbox, self.srs)

    def __eq__(self, other):
        if not isinstance(other, MapExtent):
            return NotImplemented

        if self.srs != other.srs:
            return False

        if self.bbox != other.bbox:
            return False

        return True

    def __ne__(self, other):
        if not isinstance(other, MapExtent):
            return NotImplemented
        return not self.__eq__(other)

    def __add__(self, other):
        if not isinstance(other, MapExtent):
            raise NotImplemented
        if other.is_default:
            return self
        if self.is_default:
            return other
        return MapExtent(merge_bbox(self.llbbox, other.llbbox), SRS(4326))

    def contains(self, other):
        if not isinstance(other, MapExtent):
            raise NotImplemented
        return bbox_contains(self.bbox, other.bbox_for(self.srs))

    def intersects(self, other):
        if not isinstance(other, MapExtent):
            raise NotImplemented
        return bbox_intersects(self.bbox, other.bbox_for(self.srs))

    def intersection(self, other):
        """
        Returns the intersection of `self` and `other`.

        >>> e = DefaultMapExtent().intersection(MapExtent((0, 0, 10, 10), SRS(4326)))
        >>> e.bbox, e.srs
        ((0, 0, 10, 10), SRS('EPSG:4326'))
        """
        if not self.intersects(other):
            return None

        source = self.bbox
        sub = other.bbox_for(self.srs)

        return MapExtent((
            max(source[0], sub[0]),
            max(source[1], sub[1]),
            min(source[2], sub[2]),
            min(source[3], sub[3])),
            self.srs)

class DefaultMapExtent(MapExtent):
    """
    Default extent that covers the whole world.
    Will not affect other extents when added.

    >>> m1 = MapExtent((0, 0, 10, 10), SRS(4326))
    >>> m2 = MapExtent((10, 0, 20, 10), SRS(4326))
    >>> m3 = DefaultMapExtent()
    >>> (m1 + m2).bbox
    (0, 0, 20, 10)
    >>> (m1 + m3).bbox
    (0, 0, 10, 10)
    """
    is_default = True
    def __init__(self):
        MapExtent.__init__(self, (-180, -90, 180, 90), SRS(4326))

def merge_layer_extents(layers):
    if not layers:
        return DefaultMapExtent()
    layers = layers[:]
    extent = layers.pop().extent
    for layer in layers:
        extent = extent + layer.extent
    return extent

class ResolutionConditional(MapLayer):
    supports_meta_tiles = True
    def __init__(self, one, two, resolution, srs, extent, opacity=None):
        MapLayer.__init__(self)
        self.one = one
        self.two = two
        self.res_range = merge_layer_res_ranges([one, two])
        self.resolution = resolution
        self.srs = srs

        #TODO
        self.transparent = self.one.transparent
        self.opacity = opacity
        self.extent = extent

    def get_map(self, query):
        self.check_res_range(query)
        bbox = query.bbox
        if query.srs != self.srs:
            bbox = query.srs.transform_bbox_to(self.srs, bbox)

        xres = (bbox[2] - bbox[0]) / query.size[0]
        yres = (bbox[3] - bbox[1]) / query.size[1]
        res = min(xres, yres)
        log.debug('actual res: %s, threshold res: %s', res, self.resolution)

        if res > self.resolution:
            return self.one.get_map(query)
        else:
            return self.two.get_map(query)

class SRSConditional(MapLayer):
    supports_meta_tiles = True
    PROJECTED = 'PROJECTED'
    GEOGRAPHIC = 'GEOGRAPHIC'

    def __init__(self, layers, extent, transparent=False, opacity=None):
        MapLayer.__init__(self)
        self.transparent = transparent
        # TODO geographic/projected fallback
        self.srs_map = {}
        self.res_range = merge_layer_res_ranges([l[0] for l in layers])
        for layer, srss in layers:
            for srs in srss:
                self.srs_map[srs] = layer

        self.extent = extent
        self.opacity = opacity

    def get_map(self, query):
        self.check_res_range(query)
        layer = self._select_layer(query.srs)
        return layer.get_map(query)

    def _select_layer(self, query_srs):
        # srs exists
        if query_srs in self.srs_map:
            return self.srs_map[query_srs]

        # srs_type exists
        srs_type = self.GEOGRAPHIC if query_srs.is_latlong else self.PROJECTED
        if srs_type in self.srs_map:
            return self.srs_map[srs_type]

        # first with same type
        is_latlong = query_srs.is_latlong
        for srs in self.srs_map:
            if hasattr(srs, 'is_latlong') and srs.is_latlong == is_latlong:
                return self.srs_map[srs]

        # return first
        return self.srs_map.itervalues().next()


class DirectMapLayer(MapLayer):
    supports_meta_tiles = True

    def __init__(self, source, extent):
        MapLayer.__init__(self)
        self.source = source
        self.res_range = getattr(source, 'res_range', None)
        self.extent = extent

    def get_map(self, query):
        self.check_res_range(query)
        return self.source.get_map(query)


def merge_layer_res_ranges(layers):
    ranges = [s.res_range for s in layers
              if hasattr(s, 'res_range')]
    if ranges:
        ranges = reduce(merge_resolution_range, ranges)

    return ranges


class CacheMapLayer(MapLayer):
    supports_meta_tiles = True

    def __init__(self, tile_manager, extent=None, image_opts=None,
        max_tile_limit=None):
        MapLayer.__init__(self, image_opts=image_opts)
        self.tile_manager = tile_manager
        self.grid = tile_manager.grid
        self.extent = extent or map_extent_from_grid(self.grid)
        self.res_range = merge_layer_res_ranges(self.tile_manager.sources)
        self.transparent = tile_manager.transparent
        self.max_tile_limit = max_tile_limit

    def get_map(self, query):
        self.check_res_range(query)

        if query.tiled_only:
            self._check_tiled(query)

        query_extent = MapExtent(query.bbox, query.srs)
        if not query.tiled_only and self.extent and not self.extent.contains(query_extent):
            if not self.extent.intersects(query_extent):
                raise BlankImage()
            size, offset, bbox = bbox_position_in_image(query.bbox, query.size, self.extent.bbox_for(query.srs))
            if size[0] == 0 or size[1] == 0:
                raise BlankImage()
            src_query = MapQuery(bbox, size, query.srs, query.format)
            resp = self._image(src_query)
            result = SubImageSource(resp, size=query.size, offset=offset, image_opts=self.image_opts,
                cacheable=resp.cacheable)
        else:
            result = self._image(query)
        return result

    def _check_tiled(self, query):
        if query.format != self.tile_manager.format:
            raise MapError("invalid tile format, use %s" % self.tile_manager.format)
        if query.size != self.grid.tile_size:
            raise MapError("invalid tile size (use %dx%d)" % self.grid.tile_size)

    def _image(self, query):
        try:
            src_bbox, tile_grid, affected_tile_coords = \
                self.grid.get_affected_tiles(query.bbox, query.size,
                                             req_srs=query.srs)
        except NoTiles:
            raise BlankImage()
        except GridError, ex:
            raise MapBBOXError(ex.args[0])

        num_tiles = tile_grid[0] * tile_grid[1]

        if self.max_tile_limit and num_tiles >= self.max_tile_limit:
            raise MapBBOXError("to many tiles")

        if query.tiled_only:
            if num_tiles > 1:
                raise MapBBOXError("not a single tile")
            bbox = query.bbox
            if not bbox_equals(bbox, src_bbox, abs((bbox[2]-bbox[0])/query.size[0]/10),
                                               abs((bbox[3]-bbox[1])/query.size[1]/10)):
                raise MapBBOXError("query does not align to tile boundaries")

        with self.tile_manager.session():
            tile_collection = self.tile_manager.load_tile_coords(affected_tile_coords, with_metadata=query.tiled_only)

<<<<<<< HEAD


=======
>>>>>>> dd1031e5
        if tile_collection.empty:
            raise BlankImage()

        if query.tiled_only:
            tile = tile_collection[0].source
            tile.image_opts = self.tile_manager.image_opts
            tile.cacheable = tile_collection[0].cacheable
            return tile

        tile_sources = [tile.source for tile in tile_collection]
        tiled_image = TiledImage(tile_sources, src_bbox=src_bbox, src_srs=self.grid.srs,
                          tile_grid=tile_grid, tile_size=self.grid.tile_size)
        try:
            return tiled_image.transform(query.bbox, query.srs, query.size,
                self.tile_manager.image_opts)
        except ProjError:
            raise MapBBOXError("could not transform query BBOX")

<|MERGE_RESOLUTION|>--- conflicted
+++ resolved
@@ -435,11 +435,6 @@
         with self.tile_manager.session():
             tile_collection = self.tile_manager.load_tile_coords(affected_tile_coords, with_metadata=query.tiled_only)
 
-<<<<<<< HEAD
-
-
-=======
->>>>>>> dd1031e5
         if tile_collection.empty:
             raise BlankImage()
 
