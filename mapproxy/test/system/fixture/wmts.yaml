--- conflicted
+++ resolved
@@ -10,12 +10,9 @@
   tms:
   kml:
   wmts:
-<<<<<<< HEAD
-    restful_template: '/myrest/{{Layer}}/{{TileMatrixSet}}/{{TileMatrix}}/{{TileCol}}/{{TileRow}}.{{Format}}'
     md:
       keyword_list:
-        - keywords: [wmtskey1,wmtskey2,wmtskey3]
-=======
+        - keywords: [wmtskey1, wmtskey2, wmtskey3]
     featureinfo_formats:
       - mimetype: application/gml+xml; version=3.1
         suffix: gml
@@ -24,7 +21,6 @@
 
     restful_template: '/myrest/{Layer}/{TileMatrixSet}/{TileMatrix}/{TileCol}/{TileRow}.{Format}'
     restful_featureinfo_template: '/myrest/{Layer}/{TileMatrixSet}/{TileMatrix}/{TileCol}/{TileRow}/{I}/{J}.{InfoFormat}'
->>>>>>> 547a9b90
   wms:
     md:
       title: MapProxy test fixture
