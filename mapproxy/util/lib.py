# This file is part of the MapProxy project.
# Copyright (C) 2010 Omniscale <http://omniscale.de>
#
# Licensed under the Apache License, Version 2.0 (the "License");
# you may not use this file except in compliance with the License.
# You may obtain a copy of the License at
#
#    http://www.apache.org/licenses/LICENSE-2.0
#
# Unless required by applicable law or agreed to in writing, software
# distributed under the License is distributed on an "AS IS" BASIS,
# WITHOUT WARRANTIES OR CONDITIONS OF ANY KIND, either express or implied.
# See the License for the specific language governing permissions and
# limitations under the License.

"""
ctypes utilities.
"""
from __future__ import print_function

import sys
import os

from ctypes import CDLL
from ctypes.util import find_library as _find_library

from mapproxy.compat import string_type


default_locations = dict(
    darwin=dict(
        paths = ['/opt/local/lib'],
        exts = ['.dylib'],
    ),
    win32=dict(
        paths = [os.path.dirname(os.__file__) + '/../../../DLLs'],
        exts = ['.dll']
    ),
    other=dict(
        paths = [], # MAPPROXY_LIB_PATH will add paths here
        exts = ['.so']
    ),
)

additional_lib_path = os.environ.get('MAPPROXY_LIB_PATH')
if additional_lib_path:
    additional_lib_path = additional_lib_path.split(os.pathsep)
    additional_lib_path.reverse()
    for locs in default_locations.values():
        for path in additional_lib_path:
            locs['paths'].insert(0, path)

def load_library(lib_names, locations_conf=default_locations):
    """
    Load the `lib_name` library with ctypes.
    If ctypes.util.find_library does not find the library,
    different path and filename extensions will be tried.

    Retruns the loaded library or None.
    """
    if isinstance(lib_names, string_type):
        lib_names = [lib_names]

    for lib_name in lib_names:
        lib = load_library_(lib_name, locations_conf)
        if lib is not None: return lib

def load_library_(lib_name, locations_conf=default_locations):
    lib_path = find_library(lib_name)

    if lib_path:
        return CDLL(lib_path)

    if sys.platform in locations_conf:
        paths = locations_conf[sys.platform]['paths']
        exts = locations_conf[sys.platform]['exts']
        lib_path = find_library(lib_name, paths, exts)
    else:
        paths = locations_conf['other']['paths']
        exts = locations_conf['other']['exts']
        lib_path = find_library(lib_name, paths, exts)

    if lib_path:
        return CDLL(lib_path)


def find_library(lib_name, paths=None, exts=None):
    """
    Search for library in all permutations of `paths` and `exts`.
    If nothing is found None is returned.
    """
    if not paths or not exts:
<<<<<<< HEAD
        lib = _find_library(lib_name)
=======
        lib = None
        try:
            lib = _find_library(lib_name)
        except FileNotFoundError:
            pass
>>>>>>> 3e37102a
        if lib is None and lib_name.startswith('lib'):
            lib = _find_library(lib_name[3:])
        return lib

    for lib_name in [lib_name] + ([lib_name[3:]] if lib_name.startswith('lib') else []):
        for path in paths:
            for ext in exts:
                lib_path = os.path.join(path, lib_name + ext)
                if os.path.exists(lib_path):
                    return lib_path

    return None

if __name__ == '__main__':
    print(load_library(sys.argv[1]))<|MERGE_RESOLUTION|>--- conflicted
+++ resolved
@@ -90,17 +90,16 @@
     If nothing is found None is returned.
     """
     if not paths or not exts:
-<<<<<<< HEAD
-        lib = _find_library(lib_name)
-=======
         lib = None
         try:
             lib = _find_library(lib_name)
         except FileNotFoundError:
             pass
->>>>>>> 3e37102a
         if lib is None and lib_name.startswith('lib'):
-            lib = _find_library(lib_name[3:])
+            try:
+                lib = _find_library(lib_name[3:])
+            except FileNotFoundError:
+                pass
         return lib
 
     for lib_name in [lib_name] + ([lib_name[3:]] if lib_name.startswith('lib') else []):
