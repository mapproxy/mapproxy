# This file is part of the MapProxy project.
# Copyright (C) 2010 Omniscale <http://omniscale.de>
# 
# This program is free software: you can redistribute it and/or modify
# it under the terms of the GNU Affero General Public License as published by
# the Free Software Foundation, either version 3 of the License, or
# (at your option) any later version.
# 
# This program is distributed in the hope that it will be useful,
# but WITHOUT ANY WARRANTY; without even the implied warranty of
# MERCHANTABILITY or FITNESS FOR A PARTICULAR PURPOSE.  See the
# GNU Affero General Public License for more details.
# 
# You should have received a copy of the GNU Affero General Public License
# along with this program.  If not, see <http://www.gnu.org/licenses/>.

<<<<<<< HEAD
from mapproxy.core.image import ImageSource
=======
from mapproxy.core.image import ImageSource, ImageTransformer
>>>>>>> c91f9576
from mapproxy.core.client import retrieve_url, HTTPClientError
from mapproxy.core.srs import SRS, make_lin_transf

class WMSClient(object):
    """
    Client for WMS requests.
    """
<<<<<<< HEAD
    def __init__(self, request_template=None, client_request=None, http_client=None):
=======
    def __init__(self, request_template=None, client_request=None, http_client=None,
        supported_srs=None):
>>>>>>> c91f9576
        """
        :param request_template: a request that will be used as a template for
            new requests
        :param client_request: function is called for each client request.
            gets the request_template and the according request. should return
            a new request object that is used for this request. 
        """
        if client_request is None:
            client_request = wms_client_request
        self.client_request = client_request
        self.request_template = request_template
        self.http_client = http_client
<<<<<<< HEAD

    def get_map(self, request):
=======
        self.supported_srs = supported_srs

    def get_map(self, request):
        if self.supported_srs and request.params.srs not in self.supported_srs:
            return self._transformed_get_map(request)
        
>>>>>>> c91f9576
        resp = self._retrieve_url(self._map_url(request))
        if not resp.headers['content-type'].startswith('image'):
            raise HTTPClientError('response is not an image: (%s)' % (resp.read()))
        return ImageSource(resp, request.params.format)
    
    def _transformed_get_map(self, request):
        dst_srs = SRS(request.params.srs)
        src_srs = self._best_supported_srs(dst_srs)
        dst_bbox = request.params.bbox
        src_bbox = dst_srs.transform_bbox_to(src_srs, dst_bbox)
        
        request.params['srs'] = src_srs.srs_code
        request.params.bbox = src_bbox
        
        resp = self._retrieve_url(self._map_url(request))
        
        img = ImageSource(resp, request.params.format, size=request.params.size)
        
        img = ImageTransformer(src_srs, dst_srs).transform(img, src_bbox, 
            request.params.size, dst_bbox)
        
        img.format = self.request_template.params.format
        
        return img
    
    def _best_supported_srs(self, srs):
        latlong = srs.is_latlong
        
        for srs in self.supported_srs:
            if srs.is_latlong == latlong:
                return srs
        
        return iter(self.supported_srs).next()
        
    def _map_url(self, request):
        req = self.client_request(self.request_template, request)
        return req.complete_url
    
    def get_info(self, request):
        resp = self._retrieve_url(self._info_url(request))
        return resp.read()
    
    def _retrieve_url(self, url):
        if self.http_client:
            return self.http_client.open(url)
        return retrieve_url(url)
    
    def _info_url(self, request):
        req = self.client_request(self.request_template, request)

        if self.request_template is None:
            return req.complete_url
        
        req.params['srs'] = request.params['srs'] #restore requested srs
        self._transform_fi_request(req)
        req.params['query_layers'] = req.params['layers']
        return req.complete_url
    
    def _transform_fi_request(self, request):
        params = request.params
        if self.request_template.params.srs == params.srs:
            return request
        
        pos = params.pos
        req_bbox = params.bbox
        req_pos = make_lin_transf((0, 0) + params.size, req_bbox)(pos)
        req_srs = SRS(params.srs)
        dst_srs = SRS(self.request_template.params.srs)
        dst_pos = req_srs.transform_to(dst_srs, req_pos)
        dst_bbox = req_srs.transform_bbox_to(dst_srs, req_bbox)
        dst_pos = make_lin_transf((dst_bbox), (0, 0) + params.size)(dst_pos)
        
        params['srs'] = self.request_template.params.srs
        params.bbox = dst_bbox
        params.pos = dst_pos
        

def wms_client_request(request_template, map_request):
    if request_template is None:
        return map_request.copy()
    req = request_template.copy_with_request_params(map_request)
    req.url = request_template.url
    req.params.bbox = map_request.params.bbox
    if map_request.params.srs:
        req.params.srs = map_request.params.srs
    return req<|MERGE_RESOLUTION|>--- conflicted
+++ resolved
@@ -14,11 +14,7 @@
 # You should have received a copy of the GNU Affero General Public License
 # along with this program.  If not, see <http://www.gnu.org/licenses/>.
 
-<<<<<<< HEAD
-from mapproxy.core.image import ImageSource
-=======
 from mapproxy.core.image import ImageSource, ImageTransformer
->>>>>>> c91f9576
 from mapproxy.core.client import retrieve_url, HTTPClientError
 from mapproxy.core.srs import SRS, make_lin_transf
 
@@ -26,12 +22,8 @@
     """
     Client for WMS requests.
     """
-<<<<<<< HEAD
-    def __init__(self, request_template=None, client_request=None, http_client=None):
-=======
     def __init__(self, request_template=None, client_request=None, http_client=None,
         supported_srs=None):
->>>>>>> c91f9576
         """
         :param request_template: a request that will be used as a template for
             new requests
@@ -44,17 +36,12 @@
         self.client_request = client_request
         self.request_template = request_template
         self.http_client = http_client
-<<<<<<< HEAD
-
-    def get_map(self, request):
-=======
         self.supported_srs = supported_srs
 
     def get_map(self, request):
         if self.supported_srs and request.params.srs not in self.supported_srs:
             return self._transformed_get_map(request)
         
->>>>>>> c91f9576
         resp = self._retrieve_url(self._map_url(request))
         if not resp.headers['content-type'].startswith('image'):
             raise HTTPClientError('response is not an image: (%s)' % (resp.read()))
