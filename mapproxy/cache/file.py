# This file is part of the MapProxy project.
# Copyright (C) 2010 Omniscale <http://omniscale.de>
#
# Licensed under the Apache License, Version 2.0 (the "License");
# you may not use this file except in compliance with the License.
# You may obtain a copy of the License at
#
#    http://www.apache.org/licenses/LICENSE-2.0
#
# Unless required by applicable law or agreed to in writing, software
# distributed under the License is distributed on an "AS IS" BASIS,
# WITHOUT WARRANTIES OR CONDITIONS OF ANY KIND, either express or implied.
# See the License for the specific language governing permissions and
# limitations under the License.

import os
import errno
import hashlib

from mapproxy.util.fs import ensure_directory, write_atomic
from mapproxy.image import ImageSource, is_single_color_image
from mapproxy.cache import path
from mapproxy.cache.base import TileCacheBase, tile_buffer

import logging
log = logging.getLogger('mapproxy.cache.file')

class FileCache(TileCacheBase):
    """
    This class is responsible to store and load the actual tile data.
    """
    def __init__(self, cache_dir, file_ext, directory_layout='tc',
                 link_single_color_images=False, coverage=None):
        """
        :param cache_dir: the path where the tile will be stored
        :param file_ext: the file extension that will be appended to
            each tile (e.g. 'png')
        """
<<<<<<< HEAD
        super(FileCache, self).__init__()
        self.lock_cache_id = hashlib.md5(cache_dir.encode('utf-8'), usedforsecurity=False).hexdigest()
=======
        super(FileCache, self).__init__(coverage)
        self.lock_cache_id = hashlib.md5(cache_dir.encode('utf-8')).hexdigest()
>>>>>>> dcd2ab90
        self.cache_dir = cache_dir
        self.file_ext = file_ext
        self.link_single_color_images = link_single_color_images
        self._tile_location, self._level_location = path.location_funcs(layout=directory_layout)
        if self._level_location is None:
            self.level_location = None # disable level based clean-ups

    def tile_location(self, tile, create_dir=False, dimensions=None):
        if dimensions is not None and len(dimensions)>0:
            items = list(dimensions.keys())
            items.sort()
            dimensions_str = ['{key}-{value}'.format(key=i, value=dimensions[i].replace('/', '_')) for i in items]
            cache_dir = os.path.join(self.cache_dir, '_'.join(dimensions_str))
        return self._tile_location(tile, self.cache_dir, self.file_ext, create_dir=create_dir, dimensions=dimensions)

    def level_location(self, level, dimensions=None):
        """
        Return the path where all tiles for `level` will be stored.

        >>> c = FileCache(cache_dir='/tmp/cache/', file_ext='png')
        >>> c.level_location(2)
        '/tmp/cache/02'
        """
        return self._level_location(level, self.cache_dir, dimensions)

    def _single_color_tile_location(self, color, create_dir=False):
        """
        >>> c = FileCache(cache_dir='/tmp/cache/', file_ext='png')
        >>> c._single_color_tile_location((254, 0, 4)).replace('\\\\', '/')
        '/tmp/cache/single_color_tiles/fe0004.png'
        """
        parts = (
            self.cache_dir,
            'single_color_tiles',
            ''.join('%02x' % v for v in color) + '.' + self.file_ext
        )
        location = os.path.join(*parts)
        if create_dir:
            ensure_directory(location)
        return location

    def load_tile_metadata(self, tile, dimensions=None):
        location = self.tile_location(tile, dimensions=dimensions)
        try:
            stats = os.lstat(location)
            tile.timestamp = stats.st_mtime
            tile.size = stats.st_size
        except OSError as ex:
            if ex.errno != errno.ENOENT: raise
            tile.timestamp = 0
            tile.size = 0

    def is_cached(self, tile, dimensions=None):
        """
        Returns ``True`` if the tile data is present.
        """
        if tile.is_missing():
            location = self.tile_location(tile, dimensions=dimensions)
            if os.path.exists(location):
                return True
            else:
                return False
        else:
            return True

    def load_tile(self, tile, with_metadata=False, dimensions=None):
        """
        Fills the `Tile.source` of the `tile` if it is cached.
        If it is not cached or if the ``.coord`` is ``None``, nothing happens.
        """
        if not tile.is_missing():
            return True

        location = self.tile_location(tile, dimensions=dimensions)

        if os.path.exists(location):
            if with_metadata:
                self.load_tile_metadata(tile, dimensions=dimensions)
            tile.source = ImageSource(location)
            return True
        return False

    def remove_tile(self, tile, dimensions=None):
        location = self.tile_location(tile, dimensions=dimensions)
        try:
            os.remove(location)
        except OSError as ex:
            if ex.errno != errno.ENOENT: raise

    def store_tile(self, tile, dimensions=None):
        """
        Add the given `tile` to the file cache. Stores the `Tile.source` to
        `FileCache.tile_location`.
        """
        if tile.stored:
            return

        tile_loc = self.tile_location(tile, create_dir=True, dimensions=dimensions)

        if self.link_single_color_images:
            color = is_single_color_image(tile.source.as_image())
            if color:
                self._store_single_color_tile(tile, tile_loc, color)
            else:
                self._store(tile, tile_loc)
        else:
            self._store(tile, tile_loc)

    def _store(self, tile, location):
        if os.path.islink(location):
            os.unlink(location)

        with tile_buffer(tile) as buf:
            log.debug('writing %r to %s' % (tile.coord, location))
            write_atomic(location, buf.read())

    def _store_single_color_tile(self, tile, tile_loc, color):
        real_tile_loc = self._single_color_tile_location(color, create_dir=True)
        if not os.path.exists(real_tile_loc):
            self._store(tile, real_tile_loc)

        log.debug('linking %r from %s to %s',
                  tile.coord, real_tile_loc, tile_loc)

        # remove any file before symlinking.
        # exists() returns False if it links to non-
        # existing file, islink() test to check that
        if os.path.exists(tile_loc) or os.path.islink(tile_loc):
            os.unlink(tile_loc)

        if self.link_single_color_images == 'hardlink':
            try:
                os.link(real_tile_loc, tile_loc)
            except OSError as e:
                # ignore error if link was created by other process
                if e.errno != errno.EEXIST:
                    raise e
        else:
            # Use relative path for the symlink
            real_tile_loc = os.path.relpath(real_tile_loc, os.path.dirname(tile_loc))

            try:
                os.symlink(real_tile_loc, tile_loc)
            except OSError as e:
                # ignore error if link was created by other process
                if e.errno != errno.EEXIST:
                    raise e

        return

    def __repr__(self):
        return '%s(%r, %r)' % (self.__class__.__name__, self.cache_dir, self.file_ext)
<|MERGE_RESOLUTION|>--- conflicted
+++ resolved
@@ -36,13 +36,8 @@
         :param file_ext: the file extension that will be appended to
             each tile (e.g. 'png')
         """
-<<<<<<< HEAD
-        super(FileCache, self).__init__()
+        super(FileCache, self).__init__(coverage)
         self.lock_cache_id = hashlib.md5(cache_dir.encode('utf-8'), usedforsecurity=False).hexdigest()
-=======
-        super(FileCache, self).__init__(coverage)
-        self.lock_cache_id = hashlib.md5(cache_dir.encode('utf-8')).hexdigest()
->>>>>>> dcd2ab90
         self.cache_dir = cache_dir
         self.file_ext = file_ext
         self.link_single_color_images = link_single_color_images
