# This file is part of the MapProxy project.
# Copyright (C) 2011 Omniscale <http://omniscale.de>
#
# Licensed under the Apache License, Version 2.0 (the "License");
# you may not use this file except in compliance with the License.
# You may obtain a copy of the License at
#
#    http://www.apache.org/licenses/LICENSE-2.0
#
# Unless required by applicable law or agreed to in writing, software
# distributed under the License is distributed on an "AS IS" BASIS,
# WITHOUT WARRANTIES OR CONDITIONS OF ANY KIND, either express or implied.
# See the License for the specific language governing permissions and
# limitations under the License.

from __future__ import with_statement

import os
import sys
import time
import operator

from mapproxy.config import abspath
from mapproxy.config.loader import ConfigurationError
from mapproxy.config.coverage import load_coverage
from mapproxy.srs import SRS
from mapproxy.util.py import memoize
from mapproxy.util.times import timestamp_from_isodate, timestamp_before
from mapproxy.util.coverage import MultiCoverage, BBOXCoverage, GeomCoverage
from mapproxy.util.yaml import load_yaml_file, YAMLError
from mapproxy.seed.util import bidict
from mapproxy.seed.seeder import SeedTask, CleanupTask
from mapproxy.seed.spec import validate_seed_conf
from mapproxy.util.ogr import OGRShapeReaderError


class SeedConfigurationError(ConfigurationError):
    pass


import logging
log = logging.getLogger('mapproxy.seed.config')

def load_seed_tasks_conf(seed_conf_filename, mapproxy_conf):
    try:
        conf = load_yaml_file(seed_conf_filename)
    except YAMLError, ex:
        raise SeedConfigurationError(ex)

    if 'views' in conf:
        # TODO: deprecate old config
        seed_conf = LegacySeedingConfiguration(conf, mapproxy_conf=mapproxy_conf)
    else:
        errors, informal_only = validate_seed_conf(conf)
        for error in errors:
            log.warn(error)
        if not informal_only:
            raise SeedConfigurationError('invalid configuration')
        seed_conf = SeedingConfiguration(conf, mapproxy_conf=mapproxy_conf)
    return seed_conf

class LegacySeedingConfiguration(object):
    """
    Read old seed.yaml configuration (with seed and views).
    """
    def __init__(self, seed_conf, mapproxy_conf):
        self.conf = seed_conf
        self.mapproxy_conf = mapproxy_conf
        self.grids = bidict((name, grid_conf.tile_grid()) for name, grid_conf in self.mapproxy_conf.grids.iteritems())
        self.seed_tasks = []
        self.cleanup_tasks = []
        self._init_tasks()

    def _init_tasks(self):
        for cache_name, options in self.conf['seeds'].iteritems():
            remove_before = None
            if 'remove_before' in options:
                remove_before = before_timestamp_from_options(options['remove_before'])
            try:
                caches = self.mapproxy_conf.caches[cache_name].caches()
            except KeyError:
                print >>sys.stderr, 'error: cache %s not found. available caches: %s' % (
                    cache_name, ','.join(self.mapproxy_conf.caches.keys()))
                return
            caches = dict((grid, tile_mgr) for grid, extent, tile_mgr in caches)
            for view in options['views']:
                view_conf = self.conf['views'][view]
                coverage = load_coverage(view_conf)

                cache_srs = view_conf.get('srs', None)
                if cache_srs is not None:
                    cache_srs = [SRS(s) for s in cache_srs]

                level = view_conf.get('level', None)
                assert len(level) == 2

                for grid, tile_mgr in caches.iteritems():
                    if cache_srs and grid.srs not in cache_srs: continue
                    md = dict(name=view, cache_name=cache_name, grid_name=self.grids[grid])
                    levels = range(level[0], level[1]+1)
                    if coverage:
                        if isinstance(coverage, GeomCoverage) and coverage.geom.is_empty:
                            continue
                        seed_coverage = coverage.transform_to(grid.srs)
                    else:
                        seed_coverage = BBOXCoverage(grid.bbox, grid.srs)

                    self.seed_tasks.append(SeedTask(md, tile_mgr, levels, remove_before, seed_coverage))

                    if remove_before:
                        levels = range(grid.levels)
                        complete_extent = bool(coverage)
                        self.cleanup_tasks.append(CleanupTask(md, tile_mgr, levels, remove_before,
                            seed_coverage, complete_extent=complete_extent))

    def seed_tasks_names(self):
        return self.conf['seeds'].keys()

    def cleanup_tasks_names(self):
        return self.conf['seeds'].keys()

    def seeds(self, names=None):
        if names is None:
            return self.seed_tasks
        else:
            return [t for t in self.seed_tasks if t.md['name'] in names]

    def cleanups(self, names=None):
        if names is None:
            return self.cleanup_tasks
        else:
            return [t for t in self.cleanup_tasks if t.md['name'] in names]

class SeedingConfiguration(object):
    def __init__(self, seed_conf, mapproxy_conf):
        self.conf = seed_conf
        self.mapproxy_conf = mapproxy_conf
        self.grids = bidict((name, grid_conf.tile_grid()) for name, grid_conf in self.mapproxy_conf.grids.iteritems())

    @memoize
    def coverage(self, name):
        coverage_conf = (self.conf.get('coverages') or {}).get(name)
        if coverage_conf is None:
            raise SeedConfigurationError('coverage %s not found. available coverages: %s' % (
                name, ','.join((self.conf.get('coverages') or {}).keys())))
<<<<<<< HEAD
        try:
            return load_coverage(coverage_conf)
        except OGRShapeReaderError, ex:
            raise SeedConfigurationError("can't load coverage '%s'. %s" % (name, ex))
=======
        coverage = load_coverage(coverage_conf)

        # without extend we have an empty coverage
        if not coverage.extent.llbbox:
            raise SeedConfigurationError('coverage %s contains no geometries.' % name)
        return coverage
>>>>>>> ce062eee

    def cache(self, cache_name):
        cache = {}
        if cache_name not in self.mapproxy_conf.caches:
            raise SeedConfigurationError('cache %s not found. available caches: %s' % (
                cache_name, ','.join(self.mapproxy_conf.caches.keys())))
        for tile_grid, extent, tile_mgr in self.mapproxy_conf.caches[cache_name].caches():
            grid_name = self.grids[tile_grid]
            cache[grid_name] = tile_mgr
        return cache

    def seed_tasks_names(self):
        seeds = self.conf.get('seeds') or {}
        if seeds:
            return seeds.keys()
        return []

    def cleanup_tasks_names(self):
        cleanups = self.conf.get('cleanups') or {}
        if cleanups:
            return cleanups.keys()
        return []

    def seeds(self, names=None):
        """
        Return seed tasks.
        """
        tasks = []
        if names is None:
            names = (self.conf.get('seeds') or {}).keys()

        for seed_name in names:
            seed_conf = self.conf['seeds'][seed_name]
            seed_conf = SeedConfiguration(seed_name, seed_conf, self)
            for task in seed_conf.seed_tasks():
                tasks.append(task)
        return tasks

    def cleanups(self, names=None):
        """
        Return cleanup tasks.
        """
        tasks = []
        if names is None:
            names = (self.conf.get('cleanups') or {}).keys()

        for cleanup_name in names:
            cleanup_conf = self.conf['cleanups'][cleanup_name]
            cleanup_conf = CleanupConfiguration(cleanup_name, cleanup_conf, self)
            for task in cleanup_conf.cleanup_tasks():
                tasks.append(task)
        return tasks


class ConfigurationBase(object):
    def __init__(self, name, conf, seeding_conf):
        self.name = name
        self.conf = conf
        self.seeding_conf = seeding_conf

        self.coverage = self._coverages()
        self.caches = self._caches()
        self.grids = self._grids(self.caches)
        self.levels = levels_from_options(conf)

    def _coverages(self):
        coverage = None
        if 'coverages' in self.conf:
            try:
                coverages = [self.seeding_conf.coverage(c) for c in self.conf.get('coverages', {})]
            except SeedConfigurationError:
                return False
            if len(coverages) == 1:
                coverage = coverages[0]
            else:
                coverage = MultiCoverage(coverages)
        return coverage

    def _grids(self, caches):
        grids = []

        if 'grids' in self.conf:
            # grids available for all caches
            available_grids = reduce(operator.and_, (set(cache) for cache in caches.values()))
            for grid_name in self.conf['grids']:
                if grid_name not in available_grids:
                    raise SeedConfigurationError('%s not defined for caches' % grid_name)
                grids.append(grid_name)
        else:
            # check that all caches have the same grids configured
            last = []
            for cache_grids in (set(cache.iterkeys()) for cache in caches.itervalues()):
                if not last:
                    last = cache_grids
                else:
                    if last != cache_grids:
                        raise SeedConfigurationError('caches in same seed task require identical grids')
            grids = list(last or [])
        return grids

    def _caches(self):
        """
        Returns a dictionary with all caches for this seed.

        e.g.: {'seed1': {'grid1': tilemanager1, 'grid2': tilemanager2}}
        """
        caches = {}
        for cache_name in self.conf.get('caches', []):
            caches[cache_name] = self.seeding_conf.cache(cache_name)
        return caches


class SeedConfiguration(ConfigurationBase):
    def __init__(self, name, conf, seeding_conf):
        ConfigurationBase.__init__(self, name, conf, seeding_conf)

        self.refresh_timestamp = None
        if 'refresh_before' in self.conf:
            self.refresh_timestamp = before_timestamp_from_options(self.conf['refresh_before'])

    def seed_tasks(self):
        for grid_name in self.grids:
            for cache_name, cache in self.caches.iteritems():
                tile_manager = cache[grid_name]
                grid = self.seeding_conf.grids[grid_name]
                if self.coverage is False:
                    coverage = False
                elif self.coverage:
                    coverage = self.coverage.transform_to(grid.srs)
                else:
                    coverage = BBOXCoverage(grid.bbox, grid.srs)
                if self.levels:
                    levels = self.levels.for_grid(grid)
                else:
                    levels = list(xrange(0, grid.levels))

                if not tile_manager.cache.supports_timestamp:
                    if self.refresh_timestamp:
                        # remove everything
                        self.refresh_timestamp = 0

                md = dict(name=self.name, cache_name=cache_name, grid_name=grid_name)
                yield SeedTask(md, tile_manager, levels, self.refresh_timestamp, coverage)

class CleanupConfiguration(ConfigurationBase):
    def __init__(self, name, conf, seeding_conf):
        ConfigurationBase.__init__(self, name, conf, seeding_conf)
        self.init_time = time.time()

        if self.conf.get('remove_all') == True:
            self.remove_timestamp = 0
        elif 'remove_before' in self.conf:
            self.remove_timestamp = before_timestamp_from_options(self.conf['remove_before'])
        else:
            # use now as remove_before date. this should not remove
            # fresh seeded tiles, since this should be configured before seeding
            self.remove_timestamp = self.init_time

    def cleanup_tasks(self):
        for grid_name in self.grids:
            for cache_name, cache in self.caches.iteritems():
                tile_manager = cache[grid_name]
                grid = self.seeding_conf.grids[grid_name]
                if self.coverage is False:
                    coverage = False
                    complete_extent = False
                elif self.coverage:
                    coverage = self.coverage.transform_to(grid.srs)
                    complete_extent = False
                else:
                    coverage = BBOXCoverage(grid.bbox, grid.srs)
                    complete_extent = True
                if self.levels:
                    levels = self.levels.for_grid(grid)
                else:
                    levels = list(xrange(0, grid.levels))

                if not tile_manager.cache.supports_timestamp:
                    # for caches without timestamp support (like MBTiles)
                    if self.remove_timestamp is self.init_time or self.remove_timestamp == 0:
                        # remove everything
                        self.remove_timestamp = 0
                    else:
                        raise SeedConfigurationError("cleanup does not support remove_before for '%s'"
                            " because cache '%s' does not support timestamps" % (self.name, cache_name))
                md = dict(name=self.name, cache_name=cache_name, grid_name=grid_name)
                yield CleanupTask(md, tile_manager, levels, self.remove_timestamp,
                    coverage=coverage, complete_extent=complete_extent)


def levels_from_options(conf):
    levels = conf.get('levels')
    if levels:
        if isinstance(levels, list):
            return LevelsList(levels)
        from_level = levels.get('from')
        to_level = levels.get('to')
        return LevelsRange((from_level, to_level))
    resolutions = conf.get('resolutions')
    if resolutions:
        if isinstance(resolutions, list):
            return LevelsResolutionList(resolutions)
        from_res = resolutions.get('from')
        to_res = resolutions.get('to')
        return LevelsResolutionRange((from_res, to_res))
    return None

def before_timestamp_from_options(conf):
    """
    >>> import time
    >>> t = before_timestamp_from_options({'hours': 4})
    >>> time.time() - t - 4 * 60 * 60 < 1
    True
    """
    if 'time' in conf:
        try:
            return timestamp_from_isodate(conf['time'])
        except ValueError:
            raise SeedConfigurationError(
                "can't parse time '%s'. should be ISO time string" % (conf["time"], ))
    if 'mtime' in conf:
        datasource = abspath(conf['mtime'])
        try:
            return os.path.getmtime(datasource)
        except OSError, ex:
            raise SeedConfigurationError(
                "can't parse last modified time from file '%s'." % (datasource, ), ex)
    deltas = {}
    for delta_type in ('weeks', 'days', 'hours', 'minutes', 'seconds'):
        deltas[delta_type] = conf.get(delta_type, 0)
    return timestamp_before(**deltas)


class LevelsList(object):
    def __init__(self, levels=None):
        self.levels = levels

    def for_grid(self, grid):
        uniqe_valid_levels = set(l for l in self.levels if 0 <= l <= (grid.levels-1))
        return sorted(uniqe_valid_levels)

class LevelsRange(object):
    def __init__(self, level_range=None):
        self.level_range = level_range

    def for_grid(self, grid):
        start, stop = self.level_range
        if start is None:
            start = 0
        if stop is None:
            stop = 999

        stop = min(stop, grid.levels-1)

        return list(xrange(start, stop+1))

class LevelsResolutionRange(object):
    def __init__(self, res_range=None):
        self.res_range = res_range
    def for_grid(self, grid):
        start, stop = self.res_range
        if start is None:
            start = 0
        else:
            start = grid.closest_level(start)

        if stop is None:
            stop = grid.levels-1
        else:
            stop = grid.closest_level(stop)

        return list(xrange(start, stop+1))

class LevelsResolutionList(object):
    def __init__(self, resolutions=None):
        self.resolutions = resolutions

    def for_grid(self, grid):
        levels = set(grid.closest_level(res) for res in self.resolutions)
        return sorted(levels)
<|MERGE_RESOLUTION|>--- conflicted
+++ resolved
@@ -143,19 +143,14 @@
         if coverage_conf is None:
             raise SeedConfigurationError('coverage %s not found. available coverages: %s' % (
                 name, ','.join((self.conf.get('coverages') or {}).keys())))
-<<<<<<< HEAD
         try:
-            return load_coverage(coverage_conf)
+            coverage = load_coverage(coverage_conf)
         except OGRShapeReaderError, ex:
             raise SeedConfigurationError("can't load coverage '%s'. %s" % (name, ex))
-=======
-        coverage = load_coverage(coverage_conf)
-
         # without extend we have an empty coverage
         if not coverage.extent.llbbox:
             raise SeedConfigurationError('coverage %s contains no geometries.' % name)
         return coverage
->>>>>>> ce062eee
 
     def cache(self, cache_name):
         cache = {}
