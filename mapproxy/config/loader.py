--- conflicted
+++ resolved
@@ -30,7 +30,7 @@
 
 from mapproxy.config import load_default_config, finish_base_config, defaults
 from mapproxy.config.validator import validate_references
-from mapproxy.config.spec import validate_options
+from mapproxy.config.spec import validate_options, add_source_to_mapproxy_yaml_spec, add_service_to_mapproxy_yaml_spec
 from mapproxy.util.py import memoize
 from mapproxy.util.ext.odict import odict
 from mapproxy.util.yaml import load_yaml_file, YAMLError
@@ -84,6 +84,7 @@
     def load_sources(self):
         self.sources = SourcesCollection()
         for source_name, source_conf in iteritems((self.configuration.get('sources') or {})):
+            source_conf['name'] = source_name
             self.sources[source_name] = SourceConfiguration.load(conf=source_conf, context=self)
 
     def load_tile_layers(self):
@@ -461,6 +462,7 @@
         # caches shall be able to store png and jpeg tiles with mixed format
         if format == 'mixed':
             conf['format'] = format
+            conf['transparent'] = True
 
         # force 256 colors for image.paletted for backwards compat
         paletted = self.context.globals.get_value('image.paletted', self.conf)
@@ -611,11 +613,12 @@
                 raise ConfigurationError("invalid error code %r in on_error", status_code)
             cacheable = response_conf.get('cache', False)
             color = response_conf.get('response', 'transparent')
+            authorize_stale = response_conf.get('authorize_stale', False)
             if color == 'transparent':
                 color = (255, 255, 255, 0)
             else:
                 color = parse_color(color)
-            error_handler.add_handler(status_code, color, cacheable)
+            error_handler.add_handler(status_code, color, cacheable, authorize_stale)
 
         return error_handler
 
@@ -918,7 +921,8 @@
         if concurrent_requests:
             from mapproxy.util.lock import SemLock
             lock_dir = self.context.globals.get_path('cache.lock_dir', self.conf)
-            md5 = hashlib.md5(self.conf['mapfile'])
+            mapfile = self.conf['mapfile']
+            md5 = hashlib.md5(mapfile.encode('utf-8'))
             lock_file = os.path.join(lock_dir, md5.hexdigest() + '.lck')
             lock = lambda: SemLock(lock_file, concurrent_requests)
 
@@ -1015,6 +1019,32 @@
     'mapserver': MapServerSourceConfiguration,
     'mapnik': MapnikSourceConfiguration,
 }
+
+
+def register_source_configuration(config_name, config_class,
+                                  yaml_spec_source_name = None, yaml_spec_source_def = None):
+    """ Method used by plugins to register a new source configuration.
+
+        :param config_name: Name of the source configuration
+        :type config_name: str
+        :param config_class: Class of the source configuration
+        :type config_name: SourceConfiguration
+        :param yaml_spec_source_name: Name of the source in the YAML configuration file
+        :type yaml_spec_source_name: str
+        :param yaml_spec_source_def: Definition of the source in the YAML configuration file
+        :type yaml_spec_source_def: dict
+
+        Example:
+            register_source_configuration('hips', HIPSSourceConfiguration,
+                                          'hips', { required('url'): str(),
+                                                    'resampling_method': str(),
+                                                    'image': image_opts,
+                                                  })
+    """
+    log.info('Registering configuration for plugin source %s' % config_name)
+    source_configuration_types[config_name] = config_class
+    if yaml_spec_source_name is not None and yaml_spec_source_def is not None:
+        add_source_to_mapproxy_yaml_spec(yaml_spec_source_name, yaml_spec_source_def)
 
 
 class CacheConfiguration(ConfigurationBase):
@@ -1066,6 +1096,7 @@
             log.warning('link_single_color_images not supported on windows')
             link_single_color_images = False
 
+
         return FileCache(
             cache_dir,
             file_ext=file_ext,
@@ -1590,6 +1621,7 @@
                         lock_timeout=self.context.globals.get_value('http.client_timeout', {}),
                         lock_cache_id=cache.lock_cache_id,
                 )
+
             mgr = TileManager(tile_grid, cache, sources, image_opts.format.ext,
                 locker=locker,
                 image_opts=image_opts, identifier=identifier,
@@ -1603,6 +1635,8 @@
                 cache_rescaled_tiles=cache_rescaled_tiles,
                 rescale_tiles=rescale_tiles,
             )
+            if self.conf['name'] in self.context.caches:
+                mgr._refresh_before = self.context.caches[self.conf['name']].conf.get('refresh_before', {})
             extent = merge_layer_extents(sources)
             if extent.is_default:
                 extent = map_extent_from_grid(tile_grid)
@@ -1743,20 +1777,20 @@
                         lg_sources.append(lg_source)
 
         res_range = resolution_range(self.conf)
+        dimensions = None
+        if 'dimensions' in self.conf.keys():
+            dimensions = self.dimensions()
 
         layer = WMSLayer(self.conf.get('name'), self.conf.get('title'),
-                         sources, fi_sources, lg_sources, res_range=res_range, md=self.conf.get('md'))
+                         sources, fi_sources, lg_sources, res_range=res_range, md=self.conf.get('md'),dimensions=dimensions)
         return layer
 
     @memoize
     def dimensions(self):
         from mapproxy.layer import Dimension
+        from mapproxy.util.ext.wmsparse.util import parse_datetime_range
         dimensions = {}
-
         for dimension, conf in iteritems(self.conf.get('dimensions', {})):
-<<<<<<< HEAD
-            values = [str(val) for val in  conf.get('values', ['default'])]
-=======
             raw_values = conf.get('values')
             if len(raw_values) == 1:
                 # look for time or dim_reference_time
@@ -1769,7 +1803,6 @@
             else:
                 values = [str(val) for val in  conf.get('values', ['default'])]
 
->>>>>>> b24c0ba5
             default = conf.get('default', values[-1])
             dimensions[dimension.lower()] = Dimension(dimension, values, default=default)
         return dimensions
@@ -1778,7 +1811,7 @@
     def tile_layers(self, grid_name_as_path=False):
         from mapproxy.service.tile import TileLayer
         from mapproxy.cache.dummy import DummyCache
-
+        from mapproxy.cache.file import FileCache
         sources = []
         fi_only_sources = []
         if 'tile_sources' in self.conf:
@@ -1820,7 +1853,12 @@
                     fi_sources.append(fi_source)
 
             for grid, extent, cache_source in self.context.caches[cache_name].caches():
-                if dimensions and not isinstance(cache_source.cache, DummyCache):
+                disable_storage = self.context.configuration['caches'][cache_name].get('disable_storage', False)
+                if disable_storage:
+                    supported_cache_class = DummyCache
+                else:
+                    supported_cache_class = FileCache
+                if dimensions and not isinstance(cache_source.cache, supported_cache_class):
                     # caching of dimension layers is not supported yet
                     raise ConfigurationError(
                         "caching of dimension layer (%s) is not supported yet."
@@ -1880,6 +1918,28 @@
     return extents
 
 
+plugin_services = {}
+
+def register_service_configuration(service_name, service_creator,
+                                   yaml_spec_service_name = None, yaml_spec_service_def = None):
+    """ Method used by plugins to register a new service.
+
+        :param service_name: Name of the service
+        :type service_name: str
+        :param service_creator: Creator method of the service
+        :type service_creator: method of type (serviceConfiguration: ServiceConfiguration, conf: dict) -> Server
+        :param yaml_spec_service_name: Name of the service in the YAML configuration file
+        :type yaml_spec_service_name: str
+        :param yaml_spec_service_def: Definition of the service in the YAML configuration file
+        :type yaml_spec_service_def: dict
+    """
+
+    log.info('Registering configuration for plugin service %s' % service_name)
+    plugin_services[service_name] = service_creator
+    if yaml_spec_service_name is not None and yaml_spec_service_def is not None:
+        add_service_to_mapproxy_yaml_spec(yaml_spec_service_name, yaml_spec_service_def)
+
+
 class ServiceConfiguration(ConfigurationBase):
     def __init__(self, conf, context):
         if 'wms' in conf:
@@ -1896,9 +1956,15 @@
         for service_name, service_conf in iteritems(self.conf):
             creator = getattr(self, service_name + '_service', None)
             if not creator:
-                raise ValueError('unknown service: %s' % service_name)
-
-            new_services = creator(service_conf or {})
+                # If not a known service, try to use the plugin mechanism
+                global plugin_services
+                creator = plugin_services.get(service_name, None)
+                if not creator:
+                    raise ValueError('unknown service: %s' % service_name)
+                new_services = creator(self, service_conf or {})
+            else:
+                new_services = creator(service_conf or {})
+
             # a creator can return a list of services...
             if not isinstance(new_services, (list, tuple)):
                 new_services = [new_services]
@@ -2100,7 +2166,27 @@
             image_formats=image_formats, srs=srs, services=services, restful_template=restful_template)
 
 
+def load_plugins():
+    """ Locate plugins that belong to the 'mapproxy' group and load them """
+    if sys.version_info >= (3, 8):
+        from importlib import metadata as importlib_metadata
+    else:
+        try:
+            import importlib_metadata
+        except ImportError:
+            return
+
+    for dist in importlib_metadata.distributions():
+        for ep in dist.entry_points:
+            if ep.group == 'mapproxy':
+                log.info('Loading plugin from package %s' % dist.metadata['name'])
+                ep.load().plugin_entrypoint()
+
+
 def load_configuration(mapproxy_conf, seed=False, ignore_warnings=True, renderd=False):
+
+    load_plugins()
+
     conf_base_dir = os.path.abspath(os.path.dirname(mapproxy_conf))
 
     # A configuration is checked/validated four times, each step has a different
@@ -2115,13 +2201,11 @@
         conf_dict = load_configuration_file([os.path.basename(mapproxy_conf)], conf_base_dir)
     except YAMLError as ex:
         raise ConfigurationError(ex)
-
     errors, informal_only = validate_options(conf_dict)
     for error in errors:
         log.warning(error)
     if not informal_only or (errors and not ignore_warnings):
         raise ConfigurationError('invalid configuration')
-
     errors = validate_references(conf_dict)
     for error in errors:
         log.warning(error)
@@ -2139,9 +2223,7 @@
         conf_file = os.path.normpath(os.path.join(working_dir, conf_file))
         log.info('reading: %s' % conf_file)
         current_dict = load_yaml_file(conf_file)
-
         conf_dict['__config_files__'][os.path.abspath(conf_file)] = os.path.getmtime(conf_file)
-
         if 'base' in current_dict:
             current_working_dir = os.path.dirname(conf_file)
             base_files = current_dict.pop('base')
@@ -2149,7 +2231,6 @@
                 base_files = [base_files]
             imported_dict = load_configuration_file(base_files, current_working_dir)
             current_dict = merge_dict(current_dict, imported_dict)
-
         conf_dict = merge_dict(conf_dict, current_dict)
 
     return conf_dict
