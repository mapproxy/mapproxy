# This file is part of the MapProxy project.
# Copyright (C) 2010 Omniscale <http://omniscale.de>
# 
# This program is free software: you can redistribute it and/or modify
# it under the terms of the GNU Affero General Public License as published by
# the Free Software Foundation, either version 3 of the License, or
# (at your option) any later version.
# 
# This program is distributed in the hope that it will be useful,
# but WITHOUT ANY WARRANTY; without even the implied warranty of
# MERCHANTABILITY or FITNESS FOR A PARTICULAR PURPOSE.  See the
# GNU Affero General Public License for more details.
# 
# You should have received a copy of the GNU Affero General Public License
# along with this program.  If not, see <http://www.gnu.org/licenses/>.

"""
Configuration loading and system initializing.
"""
from __future__ import with_statement, division

import os
import hashlib
import urlparse
from copy import deepcopy

import logging
log = logging.getLogger(__name__)

from mapproxy.srs import SRS
from mapproxy.util.ext.odict import odict
from mapproxy.cache.file import FileCache, DummyCache
from mapproxy.util.lock import SemLock
from mapproxy.util.yaml import load_yaml_file, load_yaml, YAMLError
from mapproxy.config.config import load_default_config
from mapproxy.client.http import auth_data_from_url, HTTPClient
from mapproxy.image.opts import ImageOptions, compatible_image_options

def loader(loaders, name):
    """
    Return named class/function from loaders map.
    """
    entry_point = loaders[name]
    module_name, class_name = entry_point.split(':')
    module = __import__(module_name, {}, {}, class_name)
    return getattr(module, class_name)


tile_filter_loaders = {
    'watermark': 'mapproxy.tilefilter:WaterMarkTileFilter',
    'pngquant': 'mapproxy.tilefilter:PNGQuantTileFilter',
}

def load_tile_filters():
    filters = []
    for key in tile_filter_loaders:
        filters.append(loader(tile_filter_loaders, key))
    filters.sort(key=lambda x: x.priority, reverse=True)
    conf_keys = set()
    for f in filters:
        conf_keys.update(f.cache_conf_keys)
    return filters, conf_keys

tile_filters, tile_filter_conf_keys = load_tile_filters()
del load_tile_filters


import mapproxy.config
from mapproxy.grid import tile_grid, resolution_range as _resolution_range
from mapproxy.request.base import split_mime_type
from mapproxy.request.wms import create_request
from mapproxy.layer import (
    CacheMapLayer, SRSConditional,
    ResolutionConditional, map_extent_from_grid, merge_layer_extents
)
from mapproxy.client.tile import TileClient, TileURLTemplate
from mapproxy.client.wms import WMSClient, WMSInfoClient, WMSLegendClient, WMSLegendURLClient
from mapproxy.service.wms import WMSServer, WMSLayer, WMSGroupLayer
from mapproxy.service.wmts import WMTSServer
from mapproxy.service.tile import TileServer, TileLayer
from mapproxy.service.kml import KMLServer
from mapproxy.service.demo import DemoServer
from mapproxy.service.ows import OWSServer
from mapproxy.source import DebugSource, DummySource
from mapproxy.source.wms import WMSSource, WMSInfoSource, WMSLegendSource
from mapproxy.source.tile import TiledSource
from mapproxy.cache.tile import TileManager
from mapproxy.cache.legend import LegendCache
from mapproxy.util import local_base_config, memoize
from mapproxy.config.coverage import load_coverage
from mapproxy.featureinfo import XSLTransformer, has_xslt_support

class ConfigurationError(Exception):
    pass

class ProxyConfiguration(object):
    def __init__(self, conf, conf_base_dir=None, seed=False):
        self.configuration = conf
        self.seed = seed
        
        if conf_base_dir is None:
            conf_base_dir = os.getcwd()
        
        self.load_globals(conf_base_dir=conf_base_dir)
        self.load_grids()
        self.load_caches()
        self.load_sources()
        self.load_wms_root_layer()
        self.load_tile_layers()
        self.load_services()
    
    def load_globals(self, conf_base_dir):
        self.globals = GlobalConfiguration(conf_base_dir=conf_base_dir,
                                           conf=self.configuration.get('globals', {}),
                                           context=self)
    
    def load_grids(self):
        self.grids = {}
        
        self.grids['GLOBAL_GEODETIC'] = GridConfiguration(dict(srs='EPSG:4326', name='GLOBAL_GEODETIC'), context=self)
        self.grids['GLOBAL_MERCATOR'] = GridConfiguration(dict(srs='EPSG:900913', name='GLOBAL_MERCATOR'), context=self)
        
        for grid_name, grid_conf in self.configuration.get('grids', {}).iteritems():
            grid_conf.setdefault('name', grid_name)
            self.grids[grid_name] = GridConfiguration(grid_conf, context=self)
    
    def load_caches(self):
        self.caches = odict()
        caches_conf = self.configuration.get('caches')
        if not caches_conf: return None # TODO config error
        if isinstance(caches_conf, list):
            caches_conf = list_of_dicts_to_ordered_dict(caches_conf)
        for cache_name, cache_conf in caches_conf.iteritems():
            cache_conf['name'] = cache_name
            self.caches[cache_name] = CacheConfiguration(conf=cache_conf, context=self)
    
    def load_sources(self):
        self.sources = SourcesCollection()
        for source_name, source_conf in self.configuration.get('sources', {}).iteritems():
            self.sources[source_name] = SourceConfiguration.load(conf=source_conf, context=self)
    
    def load_tile_layers(self):
        self.layers = odict()
        layers_conf = deepcopy(self._layers_conf_dict())
        if layers_conf is None: return
        layers = self._flatten_layers_conf_dict(layers_conf)
        for layer_name, layer_conf in layers.iteritems():
            layer_conf['name'] = layer_name
            self.layers[layer_name] = LayerConfiguration(conf=layer_conf, context=self)
        
    def _legacy_layers_conf_dict(self):
        """
        Read old style layer configuration with a dictionary where
        the key is the layer name. Optionally: a list an each layer
        is wrapped in such dictionary.
        
        ::
          layers:
            foo:
              title: xxx
              sources: []
            bar:
              title: xxx
              sources: []
        
        or
        
        ::
        
          layers:
            - foo:
               title: xxx
               sources: []
            - bar:
               title: xxx
               sources: []
        
        """
        layers = []
        layers_conf = self.configuration.get('layers')
        if not layers_conf: return None # TODO config error
        if isinstance(layers_conf, list):
            layers_conf = list_of_dicts_to_ordered_dict(layers_conf)
        for layer_name, layer_conf in layers_conf.iteritems():
            layer_conf['name'] = layer_name
            layers.append(layer_conf)
        return dict(title=None, layers=layers)
        
        
    def _layers_conf_dict(self):
        """
        Returns (recursive) layer configuration as a dictionary
        in unified structure:
        
        ::
            {
             title: 'xxx', # required, might be None
             name: 'xxx', # optional
             # sources or layers or both are required
             sources: [],
             layers: [
                {..., ...} # more layers like this
             ]
            }
        
        Multiple layers will be wrapped in an unnamed root layer, if the
        first level starts with multiple layers.
        """
        layers_conf = self.configuration.get('layers')
        if layers_conf is None: return
        
        if isinstance(layers_conf, list):
            if isinstance(layers_conf[0], dict) and len(layers_conf[0].keys()) == 1:
                # looks like ordered legacy config
                layers_conf = self._legacy_layers_conf_dict()
            elif len(layers_conf) == 1 and 'layers' in layers_conf[0]:
                # single root layer in list -> remove list
                layers_conf = layers_conf[0]
            else:
                # layer list without root -> wrap in root layer
                layers_conf = dict(title=None, layers=layers_conf)
        
        if len(set(layers_conf.keys()) &
               set('layers name title sources'.split())) < 2:
            # looks like unordered legacy config
            layers_conf = self._legacy_layers_conf_dict()
        
        return layers_conf
    
    def _flatten_layers_conf_dict(self, layers_conf, _layers=None):
        """
        Returns a dictionary with all layers that have a name and sources.
        Flattens the layer tree.
        """
        layers = _layers if _layers is not None else odict()
        
        if 'layers' in layers_conf:
            for layer in layers_conf.pop('layers'):
                self._flatten_layers_conf_dict(layer, layers)
        
        if 'sources' in layers_conf and 'name' in layers_conf:
            layers[layers_conf['name']] = layers_conf
        
        return layers
        
    
    def load_wms_root_layer(self):
        self.wms_root_layer = None
        
        layers_conf = self._layers_conf_dict()
        if layers_conf is None: return
        self.wms_root_layer = WMSLayerConfiguration(layers_conf, context=self)
    
    def load_services(self):
        self.services = ServiceConfiguration(self.configuration.get('services', {}), context=self)
    
    def configured_services(self):
        with local_base_config(self.base_config):
            return self.services.services()
    
    @property
    def base_config(self):
        return self.globals.base_config

def list_of_dicts_to_ordered_dict(dictlist):
    """
    >>> d = list_of_dicts_to_ordered_dict([{'a': 1}, {'b': 2}, {'c': 3}])
    >>> d.items()
    [('a', 1), ('b', 2), ('c', 3)]
    """
    
    result = odict()
    for d in dictlist:
        for k, v in d.iteritems():
            result[k] = v
    return result

class ConfigurationBase(object):
    """
    Base class for all configurations.
    """
    optional_keys = set()
    required_keys = set()
    defaults = {}
    
    def __init__(self, conf, context):
        """
        :param conf: the configuration part for this configurator
        :param context: the complete proxy configuration
        :type context: ProxyConfiguration
        """
        self.conf = {}
        self.context = context
        expected_keys = set(self.optional_keys)
        expected_keys.update(self.required_keys)
        expected_keys.update(self.defaults.keys())
        for k, v in conf.iteritems():
            if k not in expected_keys:
                log.warn('unexpected key %s', k)
            self.conf[k] = v
        
        for k in self.required_keys:
            if k not in self.conf:
                raise ConfigurationError('missing key %s' % k)
        
        for k, v in self.defaults.iteritems():
            if k not in self.conf:
                self.conf[k] = v

class ImageOptionsConfiguration(object):
    @memoize
    def image_opts(self):
        resampling = self.context.globals.get_value('image.resampling_method', self.conf)
        transparent = self.conf.get('image', {}).get('transparent')
        opacity = self.conf.get('image', {}).get('opacity')
        format = self.conf.get('image', {}).get('format')
        colors = self.conf.get('image', {}).get('colors')
        mode = self.conf.get('image', {}).get('mode')
        
        # force 256 colors for image.paletted for backwards compat
        paletted = self.context.globals.get_value('image.paletted', self.conf)
        if colors is None and paletted:
            colors = 256
        return ImageOptions(transparent=transparent, opacity=opacity,
            resampling=resampling, format=format, colors=colors, mode=mode)

class GridConfiguration(ConfigurationBase):
    optional_keys = set('''res srs bbox bbox_srs num_levels tile_size base
        stretch_factor max_shrink_factor align_resolutions_with min_res max_res
        res_factor threshold_res
        '''.split())
    
    @memoize
    def tile_grid(self):
        if 'base' in self.conf:
            base_grid_name = self.conf['base']
            conf = self.context.grids[base_grid_name].conf.copy()
            conf.update(self.conf)
            conf.pop('base')
            self.conf = conf
        else:
            conf = self.conf
        align_with = None
        if 'align_resolutions_with' in self.conf:
            align_with_grid_name = self.conf['align_resolutions_with']
            align_with = self.context.grids[align_with_grid_name].tile_grid()

        tile_size = self.context.globals.get_value('tile_size', conf,
            global_key='grid.tile_size')
        conf['tile_size'] = tuple(tile_size)
        tile_size = tuple(tile_size)
        
        stretch_factor = self.context.globals.get_value('stretch_factor', conf,
            global_key='image.stretch_factor')
        max_shrink_factor = self.context.globals.get_value('max_shrink_factor', conf,
            global_key='image.max_shrink_factor')
        
        
        grid = tile_grid(
            name=conf['name'],
            srs=conf.get('srs'),
            tile_size=tile_size,
            min_res=conf.get('min_res'),
            max_res=conf.get('max_res'),
            res=conf.get('res'),
            res_factor=conf.get('res_factor', 2.0),
            threshold_res=conf.get('threshold_res'),
            bbox=conf.get('bbox'),
            bbox_srs=conf.get('bbox_srs'),
            num_levels=conf.get('num_levels'),
            stretch_factor=stretch_factor,
            max_shrink_factor=max_shrink_factor,
            align_with=align_with,
            origin=conf.get('origin')
        )
        
        return grid


class GlobalConfiguration(ConfigurationBase):
    optional_keys = set('image grid srs http cache mapserver'.split())
    
    def __init__(self, conf_base_dir, conf, context):
        ConfigurationBase.__init__(self, conf, context)
        self.base_config = load_default_config()
        self._copy_conf_values(self.conf, self.base_config)
        self.base_config.conf_base_dir = conf_base_dir
        mapproxy.config.finish_base_config(self.base_config)
    
    def _copy_conf_values(self, d, target):
        for k, v in d.iteritems():
            if v is None: continue
            if hasattr(v, 'iteritems') and k in target:
                self._copy_conf_values(v, target[k])
            else:
                target[k] = v
    
    def get_value(self, key, local={}, global_key=None, default_key=None):
        result = dotted_dict_get(key, local)
        if result is None:
            result = dotted_dict_get(global_key or key, self.conf)
        
        if result is None:
            result = dotted_dict_get(default_key or global_key or key, self.base_config)
            
        return result
    
    def get_path(self, key, local, global_key=None, default_key=None):
        value = self.get_value(key, local, global_key, default_key)
        if value is not None:
            value = self.abspath(value)
        return value
    
    def abspath(self, path):
        return os.path.join(self.base_config.conf_base_dir, path)
        
    

def dotted_dict_get(key, d):
    """
    >>> dotted_dict_get('foo', {'foo': {'bar': 1}})
    {'bar': 1}
    >>> dotted_dict_get('foo.bar', {'foo': {'bar': 1}})
    1
    >>> dotted_dict_get('bar', {'foo': {'bar': 1}})
    """
    parts = key.split('.')
    try:
        while parts and d:
            d = d[parts.pop(0)]
    except KeyError:
        return None
    if parts: # not completely resolved
        return None
    return d


class SourcesCollection(dict):
    """
    Collection of SourceConfigurations.
    Allows access to tagged WMS sources, e.g. 
    ``sc['source_name:lyr,lyr2']`` will return the source with ``source_name``
    and set ``req.layers`` to ``lyr1,lyr2``.
    """
    def __getitem__(self, key):
        layers = None
        source_name = key
        if ':' in source_name:
            source_name, layers = source_name.split(':', 1)
        source = dict.__getitem__(self, source_name)
        if not layers:
            return source

        if source.conf.get('type') not in ('wms', 'mapserver'):
            raise ConfigurationError("found ':' in non-WMS source name: '%s'."
                " tagged sources only supported for WMS" % key)

        source = deepcopy(source)
        
        supported_layers = source.conf['req'].get('layers', [])
        supported_layer_set = SourcesCollection.layer_set(supported_layers)
        layer_set = SourcesCollection.layer_set(layers)

        if supported_layer_set and not layer_set.issubset(supported_layer_set):
            raise ConfigurationError('layers (%s) not supported by source (%s)' % (
                layers, supported_layers))

        source.conf['req']['layers'] = layers
        return source

    def __contains__(self, key):
        source_name = key
        if ':' in source_name:
            source_name, _ = source_name.split(':', 1)
        return dict.__contains__(self, source_name)

    @staticmethod
    def layer_set(layers):
        if isinstance(layers, (list, tuple)):
            return set(layers)
        return set(layers.split(','))


class SourceConfiguration(ConfigurationBase, ImageOptionsConfiguration):
    @classmethod
    def load(cls, conf, context):
        source_type = conf['type']
        
        subclass = source_configuration_types.get(source_type)
        if not subclass:
            raise ConfigurationError("unknown source type '%s'" % source_type)

        return subclass(conf, context)
    
    @memoize
    def coverage(self):
        if not 'coverage' in self.conf: return None
        return load_coverage(self.conf['coverage'])
        
    def http_client(self, url):
        http_client = None
        url, (username, password) = auth_data_from_url(url)
        insecure = ssl_ca_certs = None
        if 'https' in url:
            insecure = self.context.globals.get_value('http.ssl_no_cert_checks', self.conf)
            ssl_ca_certs = self.context.globals.get_path('http.ssl_ca_certs', self.conf)
        
        timeout = self.context.globals.get_value('http.client_timeout', self.conf)
        headers = self.context.globals.get_value('http.headers', self.conf)
        
        http_client = HTTPClient(url, username, password, insecure=insecure,
                                 ssl_ca_certs=ssl_ca_certs, timeout=timeout,
                                 headers=headers)
        return http_client, url

def resolution_range(conf):
    if 'min_res' in conf or 'max_res' in conf:
        return _resolution_range(min_res=conf.get('min_res'),
                                max_res=conf.get('max_res'))
    if 'min_scale' in conf or 'max_scale' in conf:
        return _resolution_range(min_scale=conf.get('min_scale'),
                                max_scale=conf.get('max_scale'))


class WMSSourceConfiguration(SourceConfiguration):
    source_type = ('wms',)
    optional_keys = set('''type supported_srs supported_formats image
        wms_opts http concurrent_requests coverage seed_only
        min_res max_res min_scale max_scale'''.split())
    required_keys = set('req'.split())
    
    @staticmethod
    def static_legend_source(url, context):
        cache_dir = os.path.join(context.globals.get_path('cache.base_dir', {}),
                                 'legends')
        if url.startswith('file://') and not url.startswith('file:///'):
            prefix = 'file://'
            url = prefix + context.globals.abspath(url[7:])
        lg_client = WMSLegendURLClient(url)
        legend_cache = LegendCache(cache_dir=cache_dir)
        return WMSLegendSource([lg_client], legend_cache)
    
    def fi_xslt_transformer(self, conf, context):
        fi_transformer = None
        fi_xslt = conf.get('featureinfo_xslt')
        if fi_xslt:
            if not has_xslt_support:
                raise ValueError('featureinfo_xslt requires lxml. Please install.')
            fi_xslt = context.globals.abspath(fi_xslt)
            fi_transformer = XSLTransformer(fi_xslt)
        return fi_transformer
    
    def image_opts(self):
        if 'transparent' not in self.conf.get('image', {}):
            transparent = self.conf['req'].get('transparent')
            if transparent is not None:
                transparent = bool(str(transparent).lower() == 'true')
                self.conf.setdefault('image', {})['transparent'] = transparent
        if 'format' not in self.conf.get('image', {}):
            format = self.conf['req'].get('format')
            if format:
                self.conf.setdefault('image', {})['format'] = format
        return SourceConfiguration.image_opts(self)
    
    def source(self, params=None):
        if not self.conf.get('wms_opts', {}).get('map', True):
            return None
        
        if not self.context.seed and self.conf.get('seed_only'):
            return DummySource()
        
        if params is None: params = {}
        
        request_format = self.conf['req'].get('format')
        if request_format:
            params['format'] = request_format
        
        image_opts = self.image_opts()
        
        supported_srs = [SRS(code) for code in self.conf.get('supported_srs', [])]
        supported_formats = [file_ext(f) for f in self.conf.get('supported_formats', [])]
        version = self.conf.get('wms_opts', {}).get('version', '1.1.1')
        
        lock = None
        concurrent_requests = self.context.globals.get_value('concurrent_requests', self.conf,
                                                        global_key='http.concurrent_requests')
        if concurrent_requests:
            lock_dir = self.context.globals.get_path('cache.lock_dir', self.conf)
            url = urlparse.urlparse(self.conf['req']['url'])
            md5 = hashlib.md5(url.netloc)
            lock_file = os.path.join(lock_dir, md5.hexdigest() + '.lck')
            lock = lambda: SemLock(lock_file, concurrent_requests)
        
        coverage = self.coverage()
        res_range = resolution_range(self.conf)
        
        transparent_color = self.conf.get('image', {}).get('transparent_color')
        transparent_color_tolerance = self.context.globals.get_value(
            'image.transparent_color_tolerance', self.conf)
        if transparent_color:
            transparent_color = parse_color(transparent_color)
        
        http_method = self.context.globals.get_value('http.method', self.conf)
        
        request = create_request(self.conf['req'], params, version=version,
            abspath=self.context.globals.abspath)
        http_client, request.url = self.http_client(request.url)
        client = WMSClient(request, http_client=http_client, 
                           http_method=http_method, lock=lock)
        return WMSSource(client, image_opts=image_opts, coverage=coverage,
                         res_range=res_range, transparent_color=transparent_color,
                         transparent_color_tolerance=transparent_color_tolerance,
                         supported_srs=supported_srs,
                         supported_formats=supported_formats or None)
    
    def fi_source(self, params=None):
        if params is None: params = {}
        request_format = self.conf['req'].get('format')
        if request_format:
            params['format'] = request_format
        supported_srs = [SRS(code) for code in self.conf.get('supported_srs', [])]
        fi_source = None
        if self.conf.get('wms_opts', {}).get('featureinfo', False):
            wms_opts = self.conf['wms_opts']
            version = wms_opts.get('version', '1.1.1')
            if 'featureinfo_format' in wms_opts:
                params['info_format'] = wms_opts['featureinfo_format']
            fi_request = create_request(self.conf['req'], params,
                req_type='featureinfo', version=version,
                abspath=self.context.globals.abspath)
            
            fi_transformer = self.fi_xslt_transformer(self.conf.get('wms_opts', {}),
                                                     self.context)
            
            http_client, fi_request.url = self.http_client(fi_request.url)
            fi_client = WMSInfoClient(fi_request, supported_srs=supported_srs,
                                      http_client=http_client)
            fi_source = WMSInfoSource(fi_client, fi_transformer=fi_transformer)
        return fi_source
    
    def lg_source(self, params=None):
        if params is None: params = {}
        request_format = self.conf['req'].get('format')
        if request_format:
            params['format'] = request_format
        lg_source = None
        cache_dir = os.path.join(self.context.globals.get_path('cache.base_dir', {}),
                                 'legends')
                                 
        if self.conf.get('wms_opts', {}).get('legendurl', False):
            lg_url = self.conf.get('wms_opts', {}).get('legendurl')
            lg_source = WMSSourceConfiguration.static_legend_source(lg_url, self.context)
        elif self.conf.get('wms_opts', {}).get('legendgraphic', False):
            version = self.conf.get('wms_opts', {}).get('version', '1.1.1')
            lg_req = self.conf['req'].copy()
            lg_clients = []
            lg_layers = lg_req['layers'].split(',')
            del lg_req['layers']
            for lg_layer in lg_layers:
                lg_req['layer'] = lg_layer
                lg_request = create_request(lg_req, params,
                    req_type='legendgraphic', version=version,
                    abspath=self.context.globals.abspath)
                http_client, lg_request.url = self.http_client(lg_request.url)
                lg_client = WMSLegendClient(lg_request, http_client=http_client)
                lg_clients.append(lg_client)
            legend_cache = LegendCache(cache_dir=cache_dir)
            lg_source = WMSLegendSource(lg_clients, legend_cache)
        return lg_source
    

class MapServerSourceConfiguration(WMSSourceConfiguration):
    source_type = ('mapserver',)
    required_keys = WMSSourceConfiguration.required_keys - set(['req'])
    optional_keys = WMSSourceConfiguration.optional_keys | set(['mapserver', 'http'])
    
    def __init__(self, conf, context):
        WMSSourceConfiguration.__init__(self, conf, context)
        self.script = self.context.globals.get_path('mapserver.binary',
            self.conf)
        if not self.script or not os.path.isfile(self.script):
            raise ConfigurationError('could not find mapserver binary (%r)' %
                (self.script, ))
        
        # set url to dummy script name, required as identifier
        # for concurrent_request
        self.conf.setdefault('req', {})['url'] = 'http://localhost' + self.script
    
    def http_client(self, url):
        working_dir = self.context.globals.get_path('mapserver.working_dir', self.conf)
        if working_dir and not os.path.isdir(working_dir):
            raise ConfigurationError('could not find mapserver working_dir (%r)' % (working_dir, ))
        
        from mapproxy.client.cgi import CGIClient
        client = CGIClient(script=self.script, working_directory=working_dir)
        return client, url


class MapnikSourceConfiguration(SourceConfiguration):
    source_type = ('mapnik',)
    optional_keys = set('''type transparent
        http concurrent_requests coverage seed_only
        min_res max_res min_scale max_scale'''.split())
    required_keys = set('mapfile'.split())
    
    def source(self, params=None):
        if not self.context.seed and self.conf.get('seed_only'):
            return DummySource()
        
        image_opts = self.image_opts()
        
        lock = None
        concurrent_requests = self.context.globals.get_value('concurrent_requests', self.conf,
                                                        global_key='http.concurrent_requests')
        if concurrent_requests:
            lock_dir = self.context.globals.get_path('cache.lock_dir', self.conf)
            md5 = hashlib.md5(self.conf['mapfile'])
            lock_file = os.path.join(lock_dir, md5.hexdigest() + '.lck')
            lock = lambda: SemLock(lock_file, concurrent_requests)
        
        coverage = self.coverage()
        res_range = resolution_range(self.conf)
        
        mapfile = self.context.globals.abspath(self.conf['mapfile'])
        from mapproxy.source.mapnik import MapnikSource
        return MapnikSource(mapfile, image_opts=image_opts, coverage=coverage,
                         res_range=res_range)

class TileSourceConfiguration(SourceConfiguration):
    source_type = ('tile',)
    optional_keys = set('''type grid request_format origin coverage seed_only
                           transparent image http'''.split())
    required_keys = set('url'.split())
    defaults = {'origin': 'sw', 'grid': 'GLOBAL_MERCATOR'}
    
    def source(self, params=None):
        if not self.context.seed and self.conf.get('seed_only'):
            return DummySource()
        
        if params is None: params = {}
        
        url = self.conf['url']
        origin = self.conf['origin']
        if origin not in ('sw', 'nw'):
            log.error("ignoring origin '%s', only supports sw and nw")
            origin = 'sw'
            # TODO raise some configuration exception
        
        http_client, url = self.http_client(url)
        grid = self.context.grids[self.conf['grid']].tile_grid()
        coverage = self.coverage()
        image_opts = self.image_opts()
        
        inverse = True if origin == 'nw' else False
        format = file_ext(params['format'])
<<<<<<< HEAD
        client = TileClient(TileURLTemplate(url, format=format), http_client=http_client)
        return TiledSource(grid, client, inverse=inverse, coverage=coverage,
            image_opts=image_opts)
=======
        client = TileClient(TileURLTemplate(url, format=format), http_client=http_client, grid=grid)
        return TiledSource(grid, client, inverse=inverse, coverage=coverage, opacity=opacity,
                           transparent=transparent)
>>>>>>> b6357296


def file_ext(mimetype):
    _mime_class, format, _options = split_mime_type(mimetype)
    return format

class DebugSourceConfiguration(SourceConfiguration):
    source_type = ('debug',)
    required_keys = set('type'.split())
    
    def source(self, params=None):
        return DebugSource()


source_configuration_types = {
    'wms': WMSSourceConfiguration,
    'tile': TileSourceConfiguration,
    'debug': DebugSourceConfiguration,
    'mapserver': MapServerSourceConfiguration,
    'mapnik': MapnikSourceConfiguration,
}


class CacheConfiguration(ConfigurationBase, ImageOptionsConfiguration):
    optional_keys = set('''format request_format cache_dir grids
        link_single_color_images image
        use_direct_from_res use_direct_from_level meta_buffer meta_size
        minimize_meta_requests disable_storage'''.split())
    optional_keys.update(tile_filter_conf_keys)
    required_keys = set('name sources'.split())
    defaults = {'format': 'image/png', 'grids': ['GLOBAL_MERCATOR']}
    
    def cache_dir(self):
        return self.context.globals.get_path('cache_dir', self.conf,
            global_key='cache.base_dir')
        
    def _file_cache(self, grid_conf):
        if self.conf.get('disable_storage', False):
            return DummyCache()
        
        cache_dir = self.cache_dir()
        grid_conf.tile_grid() #create to resolve `base` in grid_conf.conf
        suffix = grid_conf.conf['srs'].replace(':', '')
        cache_dir = os.path.join(cache_dir, self.conf['name'] + '_' + suffix)
        link_single_color_images = self.conf.get('link_single_color_images', False)
        
        lock_timeout = self.context.globals.get_value('http.client_timeout', {})
        
        return FileCache(cache_dir, file_ext=file_ext(self.conf['format']),
            lock_timeout=lock_timeout, link_single_color_images=link_single_color_images)
    
    def _tile_filter(self):
        filters = []
        for tile_filter in tile_filters:
            f = tile_filter().create_filter(self.conf, self.context)
            if f is not None:
                filters.append(f)
        return filters
    
    @memoize
    def image_opts(self):
        if 'format' not in self.conf.get('image', {}):
            format = self.conf.get('request_format') or self.conf['format']
            if format:
                self.conf.setdefault('image', {})['format'] = format
        return ImageOptionsConfiguration.image_opts(self)
        
    @memoize
    def caches(self):
        base_image_opts = self.image_opts()
        caches = []

        meta_buffer = self.context.globals.get_value('meta_buffer', self.conf,
            global_key='cache.meta_buffer')
        meta_size = self.context.globals.get_value('meta_size', self.conf,
            global_key='cache.meta_size')
        minimize_meta_requests = self.context.globals.get_value('minimize_meta_requests', self.conf,
            global_key='cache.minimize_meta_requests')
        concurrent_tile_creators = self.context.globals.get_value('concurrent_tile_creators', self.conf,
            global_key='cache.concurrent_tile_creators')
        
        for grid_conf in [self.context.grids[g] for g in self.conf['grids']]:
            sources = []
            source_image_opts = []
            for source_name in self.conf['sources']:
                if not source_name in self.context.sources:
                    raise ConfigurationError('unknown source %s' % source_name)
                source_conf = self.context.sources[source_name]
                source = source_conf.source({'format': base_image_opts.format})
                if source:
                    sources.append(source)
                    source_image_opts.append(source.image_opts)
            assert sources, 'no sources configured for %s' % self.conf['name']
            cache = self._file_cache(grid_conf)
            tile_grid = grid_conf.tile_grid()
            tile_filter = self._tile_filter()
            image_opts = compatible_image_options(source_image_opts, base_opts=base_image_opts)
            mgr = TileManager(tile_grid, cache, sources, image_opts.format.ext,
                              image_opts=image_opts,
                              meta_size=meta_size, meta_buffer=meta_buffer,
                              minimize_meta_requests=minimize_meta_requests,
                              concurrent_tile_creators=concurrent_tile_creators,
                              pre_store_filter=tile_filter)
            extent = merge_layer_extents(sources)
            if extent.is_default:
                extent = map_extent_from_grid(tile_grid)
            caches.append((tile_grid, extent, mgr))
        return caches
    
    @memoize
    def map_layer(self):
        resampling = self.context.globals.get_value('image.resampling_method', self.conf)
        opacity = self.conf.get('image', {}).get('opacity')
        image_opts = ImageOptions(resampling=resampling, opacity=opacity)
        max_tile_limit = self.context.globals.get_value('max_tile_limit', self.conf,
            global_key='cache.max_tile_limit')
        caches = []
        main_grid = None
        for grid, extent, tile_manager in self.caches():
            if main_grid is None:
                main_grid = grid
            caches.append((CacheMapLayer(tile_manager, extent=extent, image_opts=image_opts,
                                         max_tile_limit=max_tile_limit),
                          (grid.srs,)))
        
        if len(caches) == 1:
            layer = caches[0][0]
        else:
            layer = SRSConditional(caches, caches[0][0].extent, caches[0][0].transparent, opacity=opacity)
        
        if 'use_direct_from_level' in self.conf:
            self.conf['use_direct_from_res'] = main_grid.resolution(self.conf['use_direct_from_level'])
        if 'use_direct_from_res' in self.conf:
            if len(self.conf['sources']) != 1:
                raise ValueError('use_direct_from_level/res only supports single sources')
            source_conf = self.context.sources[self.conf['sources'][0]]
            layer = ResolutionConditional(layer, source_conf.source(), self.conf['use_direct_from_res'],
                                          main_grid.srs, layer.extent, opacity=opacity)
        return layer


class WMSLayerConfiguration(ConfigurationBase):
    optional_keys = set('name layers min_res max_res min_scale '
                        'max_scale legendurl sources'.split())
    required_keys = set('title'.split())
    
    @memoize
    def wms_layer(self):
        layers = []
        this_layer = None
        
        if 'layers' in self.conf:
            layers_conf = self.conf['layers']
            for layer_conf in layers_conf:
                layers.append(WMSLayerConfiguration(layer_conf, self.context).wms_layer())
        
        if 'sources' in self.conf or 'legendurl' in self.conf:
            this_layer = LayerConfiguration(self.conf, self.context).wms_layer()
        
        if not layers and not this_layer:
            raise ValueError('wms layer requires sources and/or layers')
        
        if not layers:
            layer = this_layer
        else:
            layer = WMSGroupLayer(name=self.conf.get('name'), title=self.conf.get('title'),
                                  this=this_layer, layers=layers)
        return layer

class LayerConfiguration(ConfigurationBase):
    optional_keys = set('min_res max_res min_scale max_scale legendurl sources layers'.split())
    required_keys = set('name title'.split())

    @memoize
    def wms_layer(self):
        sources = []
        fi_sources = []
        lg_sources = []
        
        lg_sources_configured = False
        if self.conf.get('legendurl'):
            legend_url = self.conf['legendurl']
            lg_sources.append(WMSSourceConfiguration.static_legend_source(legend_url, self.context))
            lg_sources_configured = True
        
        for source_name in self.conf.get('sources', []):
            fi_source_names = []
            lg_source_names = []
            if source_name in self.context.caches:
                map_layer = self.context.caches[source_name].map_layer()
                fi_source_names = self.context.caches[source_name].conf['sources']
                lg_source_names = self.context.caches[source_name].conf['sources']
            elif source_name in self.context.sources:
                map_layer = self.context.sources[source_name].source()
                fi_source_names = [source_name]
                lg_source_names = [source_name]
            else:
                raise ConfigurationError('source/cache "%s" not found' % source_name)
            
            if map_layer:
                sources.append(map_layer)
            
            for fi_source_name in fi_source_names:
                if not hasattr(self.context.sources[fi_source_name], 'fi_source'): continue
                fi_source = self.context.sources[fi_source_name].fi_source()
                if fi_source:
                    fi_sources.append(fi_source)
            if not lg_sources_configured:
                for lg_source_name in lg_source_names:
                    if not hasattr(self.context.sources[lg_source_name], 'lg_source'): continue
                    lg_source = self.context.sources[lg_source_name].lg_source()
                    if lg_source:
                        lg_sources.append(lg_source)
                
        res_range = resolution_range(self.conf)
        
        layer = WMSLayer(self.conf.get('name'), self.conf.get('title'),
                         sources, fi_sources, lg_sources, res_range=res_range)
        return layer
    
    @memoize
    def tile_layers(self):
        if len(self.conf.get('sources', [])) > 1: return [] #TODO
        
        tile_layers = []
        for cache_name in self.conf.get('sources', []):
            if not cache_name in self.context.caches: continue
            for grid, extent, cache_source in self.context.caches[cache_name].caches():
                md = {}
                md['title'] = self.conf['title']
                md['name'] = self.conf['name']
                md['name_path'] = (self.conf['name'], grid.srs.srs_code.replace(':', '').upper())
                md['name_internal'] = md['name_path'][0] + '_' + md['name_path'][1]
                md['format'] = self.context.caches[cache_name].conf['format']
            
                tile_layers.append(TileLayer(self.conf['name'], self.conf['title'],
                                             md, cache_source))
        
        return tile_layers
        

def fi_xslt_transformers(conf, context):
    fi_transformers = {}
    fi_xslt = conf.get('featureinfo_xslt')
    if fi_xslt:
        if not has_xslt_support:
            raise ValueError('featureinfo_xslt requires lxml. Please install.')
        for info_type, fi_xslt in fi_xslt.items():
            fi_xslt = context.globals.abspath(fi_xslt)
            fi_transformers[info_type] = XSLTransformer(fi_xslt)
    return fi_transformers

class ServiceConfiguration(ConfigurationBase):
    optional_keys = set('wms tms kml demo'.split())
    
    def services(self):
        services = []
        ows_services = []
        for service_name, service_conf in self.conf.iteritems():
            creator = getattr(self, service_name + '_service', None)
            if not creator:
                raise ValueError('unknown service: %s' % service_name)
            if service_name in ('wms', 'wmts'):
                ows_services.append(creator(service_conf or {}))
            else:
                services.append(creator(service_conf or {}))
        
        if ows_services:
            services.append(OWSServer(ows_services))
        return services
    
    def tile_layers(self, conf):
        layers = odict()
        for layer_name, layer_conf in self.context.layers.iteritems():
            for tile_layer in layer_conf.tile_layers():
                if not tile_layer: continue
                layers[tile_layer.md['name_internal']] = tile_layer
        return layers
    
    def kml_service(self, conf):
        md = self.context.services.conf.get('wms', {}).get('md', {}).copy()
        md.update(conf.get('md', {}))
        max_tile_age = self.context.globals.get_value('tiles.expires_hours')
        max_tile_age *= 60 * 60 # seconds
        layers = self.tile_layers(conf)
        return KMLServer(layers, md, max_tile_age=max_tile_age)
    
    def tms_service(self, conf):
        md = self.context.services.conf.get('wms', {}).get('md', {}).copy()
        md.update(conf.get('md', {}))
        max_tile_age = self.context.globals.get_value('tiles.expires_hours')
        max_tile_age *= 60 * 60 # seconds
        layers = self.tile_layers(conf)
        return TileServer(layers, md, max_tile_age=max_tile_age)
    
    def wmts_service(self, conf):
        md = self.context.services.conf.get('wms', {}).get('md', {}).copy()
        md.update(conf.get('md', {}))
        layers = self.tile_layers(conf)
        return WMTSServer(layers, md)
    
    def wms_service(self, conf):
        md = conf.get('md', {})
        tile_layers = self.tile_layers(conf)
        attribution = conf.get('attribution')
        strict = self.context.globals.get_value('strict', conf, global_key='wms.strict')
        on_source_errors = self.context.globals.get_value('on_source_errors',
            conf, global_key='wms.on_source_errors')
        root_layer = self.context.wms_root_layer.wms_layer()
        if not root_layer.title:
            # set title of root layer to WMS title
            root_layer.title = md.get('title')
        concurrent_layer_renderer = self.context.globals.get_value(
            'concurrent_layer_renderer', conf,
            global_key='wms.concurrent_layer_renderer')
        image_formats = self.context.globals.get_value('image_formats', conf,
                                                       global_key='wms.image_formats')
        info_types = conf.get('featureinfo_types')
        srs = self.context.globals.get_value('srs', conf, global_key='wms.srs')
        self.context.globals.base_config.wms.srs = srs
        server = WMSServer(root_layer, md, attribution=attribution,
            image_formats=image_formats, info_types=info_types,
            srs=srs, tile_layers=tile_layers, strict=strict, on_error=on_source_errors,
            concurrent_layer_renderer=concurrent_layer_renderer)
        
        server.fi_transformers = fi_xslt_transformers(conf, self.context)
        
        return server

    def demo_service(self, conf):
        md = self.context.services.conf.get('wms', {}).get('md', {}).copy()
        md.update(conf.get('md', {}))
        layers = odict()
        for layer_name, layer_conf in self.context.layers.iteritems():
            layers[layer_name] = layer_conf.wms_layer()
        tile_layers = self.tile_layers(conf)
        image_formats = self.context.globals.get_value('image_formats', conf, global_key='wms.image_formats')
        srs = self.context.globals.get_value('srs', conf, global_key='wms.srs')
        return DemoServer(layers, md, tile_layers=tile_layers,
            image_formats=image_formats, srs=srs)
    

def load_configuration(mapproxy_conf, seed=False):
    log.info('Reading services configuration: %s' % mapproxy_conf)
    conf_base_dir = os.path.abspath(os.path.dirname(mapproxy_conf))
    
    try:
        conf_dict = load_yaml_file(mapproxy_conf)
        if 'base' in conf_dict:
            base_dict = load_yaml_file(os.path.join(conf_base_dir, conf_dict['base']))
            if 'base' in base_dict:
                log.warn('found `base` option in base config but recursive inheritance is not supported.')
            conf_dict = merge_dict(conf_dict, base_dict)
    except YAMLError, ex:
        raise ConfigurationError(ex)
    return ProxyConfiguration(conf_dict, conf_base_dir=conf_base_dir, seed=seed)

def merge_dict(conf, base):
    """
    Return `base` dict with values from `conf` merged in.
    """
    for k, v in conf.iteritems():
        if k not in base:
            base[k] = v
        else:
            if isinstance(base[k], dict):
                merge_dict(v, base[k])
            else:
                base[k] = v
    return base

def parse_color(color):
    """
    >>> parse_color((100, 12, 55))
    (100, 12, 55)
    >>> parse_color('0xff0530')
    (255, 5, 48)
    >>> parse_color('#FF0530')
    (255, 5, 48)
    """
    if isinstance(color, (list, tuple)):
        return color
    if not isinstance(color, basestring):
        raise ValueError('color needs to be a tuple/list or 0xrrggbb/#rrggbb string')
    
    if color.startswith('0x'):
        color = color[2:]
    if color.startswith('#'):
        color = color[1:]
    
    r, g, b = map(lambda x: int(x, 16), [color[:2], color[2:4], color[4:6]])
    
    return r, g, b
    
    <|MERGE_RESOLUTION|>--- conflicted
+++ resolved
@@ -753,15 +753,9 @@
         
         inverse = True if origin == 'nw' else False
         format = file_ext(params['format'])
-<<<<<<< HEAD
-        client = TileClient(TileURLTemplate(url, format=format), http_client=http_client)
+        client = TileClient(TileURLTemplate(url, format=format), http_client=http_client, grid=grid)
         return TiledSource(grid, client, inverse=inverse, coverage=coverage,
             image_opts=image_opts)
-=======
-        client = TileClient(TileURLTemplate(url, format=format), http_client=http_client, grid=grid)
-        return TiledSource(grid, client, inverse=inverse, coverage=coverage, opacity=opacity,
-                           transparent=transparent)
->>>>>>> b6357296
 
 
 def file_ext(mimetype):
