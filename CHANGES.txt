<<<<<<< HEAD
0.9.2dev

Features:

Improvements:
- support for local SLD files (sld: file://sld.xml)

Fixes:
=======
0.9.1 dev

Fixes:
- fixed regression in mapproxy_seed
- resolve direct WMS request issues with equal but not same
  SRS (e.g. 900913/3857)
>>>>>>> b311b35d

0.9.1rc2 2010-12-20

Improvements:
- Allow nested layer configurations (layer groups/trees)
- Support custom path to libproj/libgdal with MAPPROXY_LIB_PATH environ
- Look for xxx if libxxx returned no results.
- Limit lat/lon bbox in WMS capabilities to +-89.999999 north/south values

Fixes:
- bug fix for threshold_res that overlap with the stretch_factor

0.9.1rc1 2010-12-07

Features:
- WMS 1.1.0 support
- Coverage support (limit sources to areas via WKT/OGC polygons)
- new base option to reuse configurations
- ScaleHint support (min/max_res, min/max_scale)
- Support for multiple MapProxy configurations in one process with distinct
  global/cache/source/etc. configurations
- New MultiMapProxy: dynamically load multiple configurations (experimental)
- threshold_res option for grids: switch cache levels at fixed resolutions
- seed_only option for sources: allows offline usage
- GetLegendGraphic support
- SLD support for WMS sources

Improvements:
- concurrent_requests limit is now per unique hostname and not per URL
- concurrent_requests can be set with globals.http.concurrent_requests
- font_size of watermark is now configurable
- improved configuration loading time and memory consumption
- make use of PyYAML's C extension if available
- cache projection attributes in SRS objects for better performance
- try system wide projection definitions first, then fallback to defaults
  (e.g. for EPSG:900913)
- trailing slash is now optional for /tms/1.0.0
- support for http.ssl_ca_cert for each WMS source
- support for http.client_timeout for each WMS source (Python >=2.6)

Fixes:
- removed start up error on systems where proj4 misses EPSG:3857
- fixed color error for transparent PNG8 files
- fixed links in demo service when URL is not /demo/
- removed memory leak proj4 wrapper
- fixed mapproxy-seed -f option
- tests work without Shapely

0.9.0 2010-10-18

- minor bug fixes

0.9.0rc1 2010-10-13

- new OpenLayers-based '/demo' service that shows all configured WMS/TMS layers
- display welcome message at '/' instead of 'not found' error
- less rigid feature info request parser (no error with missing style or format
  parameters). Use wms.strict to enable OCG compliant mode.
- updated tempita to 0.5

0.9.0b2 2010-09-20

- new minimize_meta_requests option
- moved python implementation dependent code to mapproxy.platform module

0.9.0b1 2010-08-30

- Improved support for EPSG:3857
- Source requests now never go beyond the grid BBOX even with meta_buffers/meta_tiles
- removed install_requires
  - flup: not required for all deployment options
  - tempita: now embeded
- now Python 2.7 compatible
- [mapproxy-seed] fixed libgdal loading on some Linux systems
- [mapproxy-seed] check for intersections on all levels
- add origin options to /tiles service to support Google Maps clients
- Improved PNG performance with PIL fastpng branch.
- New concurrent_requests option to limit requests for each source WMS server.
- minor bug fixes

0.9.0a1 2010-07-27

- new configuration format (merged proxy.yaml and service.yaml)
- refactoring of the caching (sources and layers)
- large refactoring of the package layout

- pyproj dependency is not required when libproj is available
- removed jinja dependency

- more options to define tile grids (min_res, max_res, etc.)

0.8.4 2010-08-01

- Extra newline at the end of all templates. Some deployment setups
  removed the last characters.
- Improved PNG performance with PIL fastpng branch.
- New concurrent_requests option to limit requests for each source WMS server.

0.8.3 2010-06-01

- Some bug fixes regarding feature info
- The configured resolutions are sorted

0.8.3rc2 2010-05-25

- HTTPS support with certificate verification and HTTP Basic-
  Authentication.
- New `use_direct_from_level` and `use_direct_from_res` options to
  disable caching for high resolutions.
- New `cache_tiles` source for more flexible tile-based sources
  Supports url templates like '/tiles?x=%(x)s&y=%(y)s&level=%(z)s'
  and Quadkeys as used by Bing-Maps. (as suggested by Pascal)
- You can limit the SRS of a source WMS with the `supported_srs`
  option. MapProxy will reproject between cached/requested SRS and
  the supported. This also works with direct layers, i.e. you can
  reproject WMS on-the-fly.

0.8.3rc1 2010-04-30

- new improved seed tool
  
  - seed polygon areas instead BBOX (from shapefiles, etc)
  - advanced seeding strategy
  - multiprocessing

- new link_single_color_images layer option. multiple "empty" tiles will
  be linked to the same image. (Unix only)
- fixed transparency for image parts without tiles
- log HTTP requests to servers regardless of the success
- made proj4 data dir configurable
- use same ordering of layers in service.yaml for capabilities documents
  (use list of dicts in configuration, see docs)
- performance improvements for requests with multiple layers and
  for layers with smaler BBOXs

0.8.2 2010-04-13

- no changes since 0.8.2rc1

0.8.2rc1 2010-04-01

- add fallback if PIL is missing TrueType support
- use zc.lockfile for locking
- improved logging:

  - log to stdout when using develop.ini
  - add %(here)s support in log.ini (changed from {{conf_base_dir}})
  - do not enable ConcurrentLogHandler by default

0.8.1 2010-03-25

- improved performance for simple image transformation
  (same srs and same resolution) #4

0.8.0 2010-03-22

- initial release<|MERGE_RESOLUTION|>--- conflicted
+++ resolved
@@ -1,4 +1,3 @@
-<<<<<<< HEAD
 0.9.2dev
 
 Features:
@@ -7,14 +6,13 @@
 - support for local SLD files (sld: file://sld.xml)
 
 Fixes:
-=======
+
 0.9.1 dev
 
 Fixes:
 - fixed regression in mapproxy_seed
 - resolve direct WMS request issues with equal but not same
   SRS (e.g. 900913/3857)
->>>>>>> b311b35d
 
 0.9.1rc2 2010-12-20
 
